syntax = "proto3";

package exocore.dogfood.v1;

import "gogoproto/gogo.proto";
import "google/protobuf/any.proto";
import "google/protobuf/timestamp.proto";

import "cosmos_proto/cosmos.proto";
import "tendermint/crypto/keys.proto";
import "cosmos/staking/v1beta1/staking.proto";

option go_package = "github.com/ExocoreNetwork/exocore/x/dogfood/types";

// ExocoreValidator is a validator that is part of the Exocore network. It is
// used to validate and sign blocks and transactions.
message ExocoreValidator {
    // The address, as derived from the consensus key. It has no relation
    // with the operator's account address.
    bytes address = 1;
    // Last known power
    int64 power = 2;
    // pubkey is the consensus public key of the validator, as a Protobuf Any.
    google.protobuf.Any pubkey = 3 [
        (cosmos_proto.accepts_interface) = "cosmos.crypto.PubKey",
        (gogoproto.moretags) = "yaml:\"consensus_pubkey\""
    ];
}

// OperationType is used to indicate the type of operation that is being
// cached by the module to create the updated validator set.
enum OperationType {
    option (gogoproto.goproto_enum_prefix) = false;
    // KeyOpUnspecified is used to indicate that the operation type is not specified.
    // This should never be used.
    OPERATION_TYPE_UNSPECIFIED = 0 [ (gogoproto.enumvalue_customname) = "KeyOpUnspecified" ];
    // KeyAddition is used to indicate that the operation is a key addition.
    OPERATION_TYPE_ADDITION_OR_UPDATE = 1 [ (gogoproto.enumvalue_customname) = "KeyAdditionOrUpdate" ];
    // KeyRemoval is used to indicate that the operation is a key removal. Typically
    // this is done due to key replacement mechanism and not directly.
    OPERATION_TYPE_REMOVAL = 2 [ (gogoproto.enumvalue_customname) = "KeyRemoval" ];
}

// QueueResultType is used to indicate the result of the queue operation.
enum QueueResultType {
    option (gogoproto.goproto_enum_prefix) = false;
    // QueueResultUnspecified is used to indicate that the queue result type is not specified.
    QUEUE_RESULT_TYPE_UNSPECIFIED = 0 [ (gogoproto.enumvalue_customname) = "QueueResultUnspecified" ];
    // QueueResultSuccess is used to indicate that the queue operation was successful.
    QUEUE_RESULT_TYPE_SUCCESS = 1 [ (gogoproto.enumvalue_customname) = "QueueResultSuccess" ];
    // QueueResultExists is used to indicate that the queue operation failed because the
    // operation already exists in the queue.
    QUEUE_RESULT_TYPE_EXISTS = 2 [ (gogoproto.enumvalue_customname) = "QueueResultExists" ];
    // QueueResultRemoved is used to indicate that the queue operation resulted in an existing
    // operation being removed from the queue.
    QUEUE_RESULT_TYPE_REMOVED = 3 [ (gogoproto.enumvalue_customname) = "QueueResultRemoved" ];
}

// Operation is used to indicate the operation that is being cached by the module
// to create the updated validator set.
message Operation {
    // OperationType is the type of the operation (addition / removal).
    OperationType operation_type = 1;
    // OperatorAddress is the sdk.AccAddress of the operator.
    bytes operator_address = 2;
    // PubKey is the public key for which the operation is being applied.
    tendermint.crypto.PublicKey pub_key = 3 [(gogoproto.nullable) = false];
}

// Operations is a collection of Operation.
message Operations {
    repeated Operation list = 1 [(gogoproto.nullable) = false];
}

// AccountAddresses represents a list of account addresses. It is used to store the list of
// operator addresses whose operations are maturing at an epoch.
message AccountAddresses {
    repeated bytes list = 1;
}

// ConsensusAddresses represents a list of account addresses. It is used to store the list of
// addresses (which correspond to operator public keys) to delete at the end of an epoch.
message ConsensusAddresses {
    repeated bytes list = 1;
}

<<<<<<< HEAD
// RecordKeys is a collection of record keys. This is used to store a list of
// undelegation records to mature in the delegation module at the end of the
// epoch.
message RecordKeys {
    repeated bytes list = 1;
=======
// Validators is a list of validators stored according to the staking module.
message Validators {
    repeated cosmos.staking.v1beta1.Validator list = 1 [(gogoproto.nullable) = false];
}

// HeaderSubset is a subset of the block header that is relevant to the IBC codebase. It is
// stored for each height and then converted to the `tm.Header` object after queried. It is
// pruned when the information is no longer needed according to the `HistoricalEntries` param.
message HeaderSubset {
    // timestamp of the block
    google.protobuf.Timestamp time = 1 [(gogoproto.nullable) = false, (gogoproto.stdtime) = true];
    // validators for the next block
    bytes next_validators_hash = 2;
    // state after txs from the previous block
    bytes app_hash             = 3;
>>>>>>> 3447309b
}<|MERGE_RESOLUTION|>--- conflicted
+++ resolved
@@ -84,13 +84,13 @@
     repeated bytes list = 1;
 }
 
-<<<<<<< HEAD
 // RecordKeys is a collection of record keys. This is used to store a list of
 // undelegation records to mature in the delegation module at the end of the
 // epoch.
 message RecordKeys {
     repeated bytes list = 1;
-=======
+}
+
 // Validators is a list of validators stored according to the staking module.
 message Validators {
     repeated cosmos.staking.v1beta1.Validator list = 1 [(gogoproto.nullable) = false];
@@ -106,5 +106,4 @@
     bytes next_validators_hash = 2;
     // state after txs from the previous block
     bytes app_hash             = 3;
->>>>>>> 3447309b
 }