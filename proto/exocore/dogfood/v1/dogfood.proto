--- conflicted
+++ resolved
@@ -7,11 +7,8 @@
 import "google/protobuf/timestamp.proto";
 
 import "cosmos_proto/cosmos.proto";
-<<<<<<< HEAD
 import "tendermint/crypto/keys.proto";
-=======
 import "cosmos/staking/v1beta1/staking.proto";
->>>>>>> cc56595c
 
 option go_package = "github.com/ExocoreNetwork/exocore/x/dogfood/types";
 
@@ -30,7 +27,6 @@
     ];
 }
 
-<<<<<<< HEAD
 // OperationType is used to indicate the type of operation that is being
 // cached by the module to create the updated validator set.
 enum OperationType {
@@ -86,7 +82,8 @@
 // addresses (which correspond to operator public keys) to delete at the end of an epoch.
 message ConsensusAddresses {
     repeated bytes list = 1;
-=======
+}
+
 // Validators is a list of validators stored according to the staking module.
 message Validators {
     repeated cosmos.staking.v1beta1.Validator list = 1 [(gogoproto.nullable) = false];
@@ -102,5 +99,4 @@
     bytes next_validators_hash = 2;
     // state after txs from the previous block
     bytes app_hash             = 3;
->>>>>>> cc56595c
 }