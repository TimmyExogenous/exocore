syntax = "proto3";
package exocore.operator.v1;

import "amino/amino.proto";
import "cosmos/msg/v1/msg.proto";
import "cosmos/staking/v1beta1/staking.proto";
import "cosmos_proto/cosmos.proto";
import "gogoproto/gogo.proto";

option go_package = "github.com/ExocoreNetwork/exocore/x/operator/types";

// DecValueField is a field that holds a value of sdk.LegacyDec type.
message DecValueField {
  // amount is the USD value of the asset, as an sdk.LegacyDec.
  string amount = 1
  [
    (cosmos_proto.scalar) = "cosmos.Dec",
    (gogoproto.customtype) = "github.com/cosmos/cosmos-sdk/types.Dec",
    (gogoproto.nullable) = false
  ];
}

// ClientChainEarningAddrList is the list of client chain earning addresses.
// Because the reward token provide by the AVS might be located at different client chain, the operator need to
// provide the different client chain address to receive the token rewards.
message ClientChainEarningAddrList {
  // earning_info_list is the contents of ClientChainEarningAddrList.
  repeated ClientChainEarningAddrInfo earning_info_list = 1;
}

// ClientChainEarningAddrInfo is the client chain earning address info.
message ClientChainEarningAddrInfo {
  // lz_client_chain_id is the layer0 client chain id.
  uint64 lz_client_chain_id = 1  [(gogoproto.customname) = "LzClientChainID"];
  // client_chain_earning_addr is the client chain earning address.
  string client_chain_earning_addr = 2;
}

// OperatorInfo is the operator info.
message OperatorInfo {
  // earnings_addr is the earnings address.
  string earnings_addr = 1;
  // approve_addr is the approve address.
  string approve_addr = 2;
  // operator_meta_info is the operator meta info.
  string operator_meta_info = 3;
  // client_chain_earning_addr_list is the client chain earning address list.
  ClientChainEarningAddrList client_chain_earnings_addr = 4;
  // commission defines the commission parameters.
  cosmos.staking.v1beta1.Commission commission = 5 [(gogoproto.nullable) = false, (amino.dont_omitempty) = true];
<<<<<<< HEAD
  // min_self_delegation is the validator's self declared minimum self delegation.
  string min_self_delegation = 6 [
    (cosmos_proto.scalar)  = "cosmos.Int",
    (gogoproto.customtype) = "github.com/cosmos/cosmos-sdk/types.Int",
    (gogoproto.nullable)   = false
  ];
=======
>>>>>>> c973d8ad
}

// OptedInfo is the opted information about operator
message OptedInfo {
  // slash_contract is the slash contract address of AVS opted-in by the operator
  string slash_contract = 1;
  // opted_in_height is the exocore block height at which the operator opted in
  uint64 opted_in_height = 2;
  // opted_out_height is the exocore block height at which the operator opted out
  uint64 opted_out_height = 3;
  // jailed defined whether the operator has been jailed from bonded status or not.
  bool jailed = 4;
}

// OptedInAssetState is the state of opted-in asset
message OptedInAssetState {
  // amount of the opted-in asset
  string amount = 1
  [
    (cosmos_proto.scalar) = "cosmos.Int",
    (gogoproto.customtype) = "github.com/cosmos/cosmos-sdk/types.Int",
    (gogoproto.nullable) = false
  ];
  // value is the USD value of the opted-in asset
  string value = 2
  [
    (cosmos_proto.scalar) = "cosmos.Dec",
    (gogoproto.customtype) = "github.com/cosmos/cosmos-sdk/types.Dec",
    (gogoproto.nullable) = false
  ];
}

// OperatorSlashInfo is the slash info of operator
message OperatorSlashInfo {
  // slash_contract is the address of slash contract
  string slash_contract = 1;
  // submitted_height is the exocore block height at which the slash event is submitted
  int64 submitted_height = 2;
  // event_height is the exocore block height at which the slash event occurs
  int64 event_height = 3;
  // processed_height is the exocore block height at which the slash event is processed
  int64 processed_height = 4;
  // is_vetoed is a flag to indicate if this slash is vetoed
  bool is_vetoed = 5;
  // slash_proportion is the proportion of assets that need to be slashed
  string slash_proportion = 6
  [
    (cosmos_proto.scalar) = "cosmos.Dec",
    (gogoproto.customtype) = "github.com/cosmos/cosmos-sdk/types.Dec",
    (gogoproto.nullable) = false
  ];
}

// RegisterOperatorReq is the request to register a new operator.
message RegisterOperatorReq {
  option (cosmos.msg.v1.signer) = "FromAddress";
  option (amino.name) = "cosmos-sdk/OperatorInfo";
  option (gogoproto.equal) = false;
  option (gogoproto.goproto_getters) = false;

  // from_address is the address of the operator (sdk.AccAddress).
  string from_address = 1
  [(cosmos_proto.scalar) = "cosmos.AddressString"];
  // info is the operator info.
  OperatorInfo info = 2;
}

// RegisterOperatorResponse is the response to a register operator request.
message RegisterOperatorResponse{}

// OptInToCosmosChainRequest defines the OptInToCosmosChain request.
message OptInToCosmosChainRequest {
  option (cosmos.msg.v1.signer) = "address";
  // address is the operator address
  string address = 1;
  // chain_id is the identifier for the chain that wants to opt in.
  string chain_id = 2;
  // `{"@type":"/cosmos.crypto.ed25519.PubKey","key":"Ui5Gf1+mtWUdH8u3xlmzdKID+F3PK0sfXZ73GZ6q6is="}`
  // there is no need to check for knowledge of the corresponding private key since this is ED25519
  // and not BLS key, where a rogue key attack can take place. however, we should still check for
  // overlap with another operator's key.
  string public_key = 3;
}

// OptInToCosmosChainResponse defines the OptInToCosmosChain response.
message OptInToCosmosChainResponse {
}

// InitOptOutFromCosmosChainRequest defines the InitOptOutFromCosmosChain request.
message InitOptOutFromCosmosChainRequest {
  option (cosmos.msg.v1.signer) = "address";
  // address is the operator address
  string address = 1;
  // chain_id is the identifier for the chain that wants to opt out.
  string chain_id = 2;
}

// InitOptOutFromCosmosChainResponse defines the InitOptOutFromCosmosChain response.
message InitOptOutFromCosmosChainResponse {
}

// Msg defines the operator Msg service.
service Msg {
  option (cosmos.msg.v1.service) = true;
  // RegisterOperator registers a new operator.
  rpc RegisterOperator(RegisterOperatorReq) returns (RegisterOperatorResponse);

  // add services for dogfood
  // OptInToCosmosChain acts as opt in method for an operator to
  // start validatring on a chain. The operator must sign the request with
  // the key with which they registered in the system.
  rpc OptInToCosmosChain(OptInToCosmosChainRequest) returns (OptInToCosmosChainResponse) {};
  // InitOptOutFromCosmosChain is a method with which an operator can initiate
  // the opt out process from a chain. The operator must sign the request with
  // the key with which they registered in the system. The opt-out process takes
  // as long as the chain's unbonding period to complete, plus some loose change
  // for message relaying across chains.
  rpc InitOptOutFromCosmosChain(InitOptOutFromCosmosChainRequest) returns (InitOptOutFromCosmosChainResponse) {};
}<|MERGE_RESOLUTION|>--- conflicted
+++ resolved
@@ -48,15 +48,6 @@
   ClientChainEarningAddrList client_chain_earnings_addr = 4;
   // commission defines the commission parameters.
   cosmos.staking.v1beta1.Commission commission = 5 [(gogoproto.nullable) = false, (amino.dont_omitempty) = true];
-<<<<<<< HEAD
-  // min_self_delegation is the validator's self declared minimum self delegation.
-  string min_self_delegation = 6 [
-    (cosmos_proto.scalar)  = "cosmos.Int",
-    (gogoproto.customtype) = "github.com/cosmos/cosmos-sdk/types.Int",
-    (gogoproto.nullable)   = false
-  ];
-=======
->>>>>>> c973d8ad
 }
 
 // OptedInfo is the opted information about operator
