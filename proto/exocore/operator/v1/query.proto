--- conflicted
+++ resolved
@@ -17,7 +17,21 @@
   [(cosmos_proto.scalar) = "cosmos.AddressString"];
 }
 
-<<<<<<< HEAD
+// QueryAllOperatorsRequest is the request to obtain all operators.
+message QueryAllOperatorsRequest {
+  // pagination related options.
+  cosmos.base.query.v1beta1.PageRequest pagination = 1;
+}
+
+// QueryAllOperatorsResponse is the response containing all operator account addresses.
+message QueryAllOperatorsResponse {
+  // operators is a list of all operators.
+  repeated string operator_acc_addrs = 1;
+  // pagination related response.
+  cosmos.base.query.v1beta1.PageResponse pagination = 2;
+}
+
+// QueryOperatorConsKeyRequest is a request to obtain the consensus public key of the operator.
 // QueryOperatorUSDValueRequest is the request to obtain the USD value for operator.
 message QueryOperatorUSDValueRequest {
   // operator_addr is the operator address,its type should be a sdk.AccAddress
@@ -55,23 +69,6 @@
 }
 
 // QueryOperatorConsKeyRequest is the request to obtain the consensus public key of the operator
-=======
-// QueryAllOperatorsRequest is the request to obtain all operators.
-message QueryAllOperatorsRequest {
-  // pagination related options.
-  cosmos.base.query.v1beta1.PageRequest pagination = 1;
-}
-
-// QueryAllOperatorsResponse is the response containing all operator account addresses.
-message QueryAllOperatorsResponse {
-  // operators is a list of all operators.
-  repeated string operator_acc_addrs = 1;
-  // pagination related response.
-  cosmos.base.query.v1beta1.PageResponse pagination = 2;
-}
-
-// QueryOperatorConsKeyRequest is a request to obtain the consensus public key of the operator.
->>>>>>> 34cf62f5
 message QueryOperatorConsKeyRequest {
   // operator_acc_addr is the operator account address.
   string operator_acc_addr = 1;
@@ -83,13 +80,8 @@
 
 // QueryOperatorConsKeyResponse is the response for QueryOperatorConsKeyRequest.
 message QueryOperatorConsKeyResponse {
-<<<<<<< HEAD
-  // public_key is the consensus public key of the operator
-  tendermint.crypto.PublicKey public_key = 1 [(gogoproto.nullable) = false];
-=======
   // public_key is the consensus public key of the operator.
   tendermint.crypto.PublicKey public_key = 1 [ (gogoproto.nullable) = false ];
->>>>>>> 34cf62f5
 }
 
 // QueryOperatorConsAddressRequest is the request to obtain the consensus address of the operator
@@ -170,11 +162,6 @@
 
 // Query defines the gRPC querier service.
 service Query {
-<<<<<<< HEAD
-  // OperatorInfo queries the operator information.
-  rpc GetOperatorInfo(GetOperatorInfoReq) returns(OperatorInfo){
-    option (google.api.http).get = "/exocore/operator/v1/GetOperatorInfo";
-=======
   // QueryOperatorInfo queries the operator information.
   rpc QueryOperatorInfo(GetOperatorInfoReq) returns (OperatorInfo) {
     option (google.api.http).get = "/exocore/operator/v1/operator_info/{operator_addr}";
@@ -185,7 +172,6 @@
     option (google.api.http) = {
       get: "/exocore/operator/v1/all_operators"
     };
->>>>>>> 34cf62f5
   }
 
   // QueryOperatorConsKeyForChainID queries the consensus public key for the operator
@@ -193,27 +179,6 @@
     QueryOperatorConsKeyResponse
   ) {
     option (google.api.http) = {
-<<<<<<< HEAD
-      get: "/exocore/operator/v1/GetOperatorConsKey/{addr}/{chain_id}"
-    };
-  }
-
-  // QueryOperatorUSDValue queries the opted-in USD value for the operator
-  rpc QueryOperatorUSDValue(QueryOperatorUSDValueRequest) returns(DecValueField){
-    option (google.api.http).get = "/exocore/operator/v1/QueryOperatorUSDValue";
-  }
-
-  // QueryAVSUSDValue queries the USD value for the AVS
-  rpc QueryAVSUSDValue(QueryAVSUSDValueRequest) returns(DecValueField){
-    option (google.api.http).get = "/exocore/operator/v1/QueryAVSUSDValue";
-  }
-
-  // QueryOperatorSlashInfo queries the slash information for the specified operator and AVS
-  rpc QueryOperatorSlashInfo(QueryOperatorSlashInfoRequest) returns(QueryOperatorSlashInfoResponse){
-    option (google.api.http).get = "/exocore/operator/v1/QueryOperatorSlashInfo";
-  }
-}
-=======
       get: "/exocore/operator/v1/operator_cons_key/{operator_acc_addr}/{chain}"
     };
   }
@@ -237,6 +202,21 @@
     };
   }
 
+  // QueryOperatorUSDValue queries the opted-in USD value for the operator
+  rpc QueryOperatorUSDValue(QueryOperatorUSDValueRequest) returns(DecValueField){
+    option (google.api.http).get = "/exocore/operator/v1/QueryOperatorUSDValue";
+  }
+
+  // QueryAVSUSDValue queries the USD value for the AVS
+  rpc QueryAVSUSDValue(QueryAVSUSDValueRequest) returns(DecValueField){
+    option (google.api.http).get = "/exocore/operator/v1/QueryAVSUSDValue";
+  }
+
+  // QueryOperatorSlashInfo queries the slash information for the specified operator and AVS
+  rpc QueryOperatorSlashInfo(QueryOperatorSlashInfoRequest) returns(QueryOperatorSlashInfoResponse){
+    option (google.api.http).get = "/exocore/operator/v1/QueryOperatorSlashInfo";
+  }
+
   // QueryAllOperatorConsAddrsByChainID queries all operators and their consensus addresses
   // for a specific chain ID
   rpc QueryAllOperatorConsAddrsByChainID(QueryAllOperatorConsAddrsByChainIDRequest) returns (
@@ -246,5 +226,4 @@
       get: "/exocore/operator/v1/all_operator_cons_addrs/{chain}"
     };
   }
-}
->>>>>>> 34cf62f5
+}