
syntax = "proto3";
package exocore.delegation.v1;

import "amino/amino.proto";
import "cosmos/msg/v1/msg.proto";
import "cosmos_proto/cosmos.proto";
import "gogoproto/gogo.proto";

option go_package = "github.com/ExocoreNetwork/exocore/x/delegation/types";

// ValueField is a field that holds a value of sdk.Int type.
message ValueField {
  // amount is the amount of the asset, as an sdk.Int.
  string amount = 1
  [
    (cosmos_proto.scalar) = "cosmos.Int",
    (gogoproto.customtype) = "github.com/cosmos/cosmos-sdk/types.Int",
    (gogoproto.nullable) = false
  ];
}

// DelegatedSingleAssetInfo is a single asset info that is delegated by a staker.
message DelegatedSingleAssetInfo {
<<<<<<< HEAD
  string AssetID = 1;
  string TotalDelegatedAmount = 2
=======
  // asset_id is the asset id.
  string asset_id = 1 [(gogoproto.customname) = "AssetID"];
  // total_delegated_amount is the total amount of the asset delegated.
  string total_delegated_amount = 2
>>>>>>> 6e812e91
  [
    (cosmos_proto.scalar) = "cosmos.Int",
    (gogoproto.customtype) = "github.com/cosmos/cosmos-sdk/types.Int",
    (gogoproto.nullable) = false
  ];
  // per_operator_amounts is the amount of the asset delegated to each operator.
  map<string, ValueField> per_operator_amounts = 3;
}

<<<<<<< HEAD
message DelegationApproveInfo{
=======
// ClientChainEarningAddrList is the list of client chain earning addresses.
message ClientChainEarningAddrList {
  // earning_info_list is the contents of ClientChainEarningAddrList.
  repeated ClientChainEarningAddrInfo earning_info_list = 1;
}

// ClientChainEarningAddrInfo is the client chain earning address info.
message ClientChainEarningAddrInfo {
  // lz_client_chain_id is the layer0 client chain id.
  uint64 lz_client_chain_id = 1  [(gogoproto.customname) = "LzClientChainID"];
  // client_chain_earning_addr is the client chain earning address.
  string client_chain_earning_addr = 2;
}

// OperatorInfo is the operator info.
message OperatorInfo {
  // earnings_addr is the earnings address.
  string earnings_addr = 1;
  // approve_addr is the approve address.
  string approve_addr = 2;
  // operator_meta_info is the operator meta info.
  string operator_meta_info = 3;
  // client_chain_earning_addr_list is the client chain earning address list.
  ClientChainEarningAddrList client_chain_earnings_addr = 4;
}

// RegisterOperatorReq is the request to register a new operator.
message RegisterOperatorReq {
  option (cosmos.msg.v1.signer) = "FromAddress";
  option (amino.name) = "cosmos-sdk/OperatorInfo";
  option (gogoproto.equal) = false;
  option (gogoproto.goproto_getters) = false;

  // from_address is the address of the operator (sdk.AccAddress).
  string from_address = 1
  [(cosmos_proto.scalar) = "cosmos.AddressString"];
  // info is the operator info.
  OperatorInfo info = 2;
}

// DelegationApproveInfo is the delegation approve info.
message DelegationApproveInfo {
  // signature of the delegation approve info.
>>>>>>> 6e812e91
  string signature = 1;
  // salt within the signature.
  string salt = 2;
}

<<<<<<< HEAD
message DelegationIncOrDecInfo{
=======
// RegisterOperatorResponse is the response to a register operator request.
message RegisterOperatorResponse {}

// DelegationIncOrDecInfo is the delegation increase or decrease info.
message DelegationIncOrDecInfo {
>>>>>>> 6e812e91
  option (cosmos.msg.v1.signer) = "fromAddress";
  option (amino.name) = "cosmos-sdk/MsgAddOrDecreaseDelegation";

  option (gogoproto.equal) = false;
  option (gogoproto.goproto_getters) = false;

  // from_address is the staker address
  string   from_address = 1 [(cosmos_proto.scalar) = "cosmos.AddressString"];

  // per_operator_amounts is the amount of the asset delegated to each operator.
  map<string, ValueField> per_operator_amounts = 2;
}

// MsgDelegation is the delegation Msg.
message MsgDelegation {
  // base_info is the delegation increase or decrease request container.
  DelegationIncOrDecInfo base_info = 1;
  // approved_info is the delegation increase or decrease response container.
  DelegationApproveInfo approved_info = 2;
}

<<<<<<< HEAD
message UndelegationRecord{
  string stakerID = 1;
  string assetID = 2;
  string OperatorAddr = 3
  [(cosmos_proto.scalar) = "cosmos.AddressString"];
  string txHash = 4;
  bool isPending = 5;
  uint64 BlockNumber = 6;
  uint64 CompleteBlockNumber = 7;
  uint64 LzTxNonce = 8;
=======
// UndelegationRecord is the undelegation record, keyed by a RecordKey.
message UndelegationRecord {
  // staker_id is the staker id.
  string staker_id = 1 [(gogoproto.customname) = "StakerID"];
  // asset_id is the asset id.
  string asset_id = 2 [(gogoproto.customname) = "AssetID"];
  // operator_addr is the operator address.
  string operator_addr = 3 [(cosmos_proto.scalar) = "cosmos.AddressString"];
  // tx_hash is the transaction hash on the client chain.
  string tx_hash = 4;
  // is_pending is the flag to indicate if the undelegation is pending.
  bool is_pending = 5;
  // block_number is the block number on Exocore.
  uint64 block_number = 6;
  // complete_block_number is the block number on Exocore at which the undelegation
  // should be completed.
  uint64 complete_block_number = 7;
  // lz_tx_nonce is the nonce of the transaction on the client chain.
  uint64 lz_tx_nonce = 8;
  // amount is the amount of the asset to be undelegated.
>>>>>>> 6e812e91
  string amount = 9
  [
    (cosmos_proto.scalar) = "cosmos.Int",
    (gogoproto.customtype) = "github.com/cosmos/cosmos-sdk/types.Int",
    (gogoproto.nullable) = false
  ];
  // actual_completed_amount is the actual amount of the asset that has been
  // undelegated so far. it may be lower than the amount in the case of slashing.
  string actual_completed_amount =10
  [
    (cosmos_proto.scalar) = "cosmos.Int",
    (gogoproto.customtype) = "github.com/cosmos/cosmos-sdk/types.Int",
    (gogoproto.nullable) = false
  ];
}

// UndelegationRecordKeyList is the list of undelegation records.
message UndelegationRecordKeyList {
  // key_list is the list of undelegation record keys.
  repeated string key_list = 1;
}

// DelegationResponse is the response to a delegation request.
message DelegationResponse {}

// MsgUndelegation is the undelegation Msg.
message MsgUndelegation {
  // base_info is the delegation increase or decrease request container.
  DelegationIncOrDecInfo base_info = 1;
}

// UndelegationResponse is the response to an undelegation request.
message UndelegationResponse {}

// Msg defines the delegation Msg service.
service Msg {
  option (cosmos.msg.v1.service) = true;
<<<<<<< HEAD
  // CreateClawbackVestingAccount creats a vesting account that is subject to clawback.
=======
  // RegisterOperator registers a new operator.
  rpc RegisterOperator(RegisterOperatorReq) returns (RegisterOperatorResponse);
  // DelegateAssetToOperator delegates asset to operator.
>>>>>>> 6e812e91
  rpc DelegateAssetToOperator(MsgDelegation) returns (DelegationResponse);
  // UndelegateAssetFromOperator undelegates asset from operator.
  rpc UndelegateAssetFromOperator(MsgUndelegation) returns (UndelegationResponse);
}



<|MERGE_RESOLUTION|>--- conflicted
+++ resolved
@@ -22,15 +22,10 @@
 
 // DelegatedSingleAssetInfo is a single asset info that is delegated by a staker.
 message DelegatedSingleAssetInfo {
-<<<<<<< HEAD
-  string AssetID = 1;
-  string TotalDelegatedAmount = 2
-=======
   // asset_id is the asset id.
   string asset_id = 1 [(gogoproto.customname) = "AssetID"];
   // total_delegated_amount is the total amount of the asset delegated.
   string total_delegated_amount = 2
->>>>>>> 6e812e91
   [
     (cosmos_proto.scalar) = "cosmos.Int",
     (gogoproto.customtype) = "github.com/cosmos/cosmos-sdk/types.Int",
@@ -40,9 +35,6 @@
   map<string, ValueField> per_operator_amounts = 3;
 }
 
-<<<<<<< HEAD
-message DelegationApproveInfo{
-=======
 // ClientChainEarningAddrList is the list of client chain earning addresses.
 message ClientChainEarningAddrList {
   // earning_info_list is the contents of ClientChainEarningAddrList.
@@ -86,21 +78,16 @@
 // DelegationApproveInfo is the delegation approve info.
 message DelegationApproveInfo {
   // signature of the delegation approve info.
->>>>>>> 6e812e91
   string signature = 1;
   // salt within the signature.
   string salt = 2;
 }
 
-<<<<<<< HEAD
-message DelegationIncOrDecInfo{
-=======
 // RegisterOperatorResponse is the response to a register operator request.
 message RegisterOperatorResponse {}
 
 // DelegationIncOrDecInfo is the delegation increase or decrease info.
 message DelegationIncOrDecInfo {
->>>>>>> 6e812e91
   option (cosmos.msg.v1.signer) = "fromAddress";
   option (amino.name) = "cosmos-sdk/MsgAddOrDecreaseDelegation";
 
@@ -122,18 +109,6 @@
   DelegationApproveInfo approved_info = 2;
 }
 
-<<<<<<< HEAD
-message UndelegationRecord{
-  string stakerID = 1;
-  string assetID = 2;
-  string OperatorAddr = 3
-  [(cosmos_proto.scalar) = "cosmos.AddressString"];
-  string txHash = 4;
-  bool isPending = 5;
-  uint64 BlockNumber = 6;
-  uint64 CompleteBlockNumber = 7;
-  uint64 LzTxNonce = 8;
-=======
 // UndelegationRecord is the undelegation record, keyed by a RecordKey.
 message UndelegationRecord {
   // staker_id is the staker id.
@@ -154,7 +129,6 @@
   // lz_tx_nonce is the nonce of the transaction on the client chain.
   uint64 lz_tx_nonce = 8;
   // amount is the amount of the asset to be undelegated.
->>>>>>> 6e812e91
   string amount = 9
   [
     (cosmos_proto.scalar) = "cosmos.Int",
@@ -192,13 +166,9 @@
 // Msg defines the delegation Msg service.
 service Msg {
   option (cosmos.msg.v1.service) = true;
-<<<<<<< HEAD
-  // CreateClawbackVestingAccount creats a vesting account that is subject to clawback.
-=======
   // RegisterOperator registers a new operator.
   rpc RegisterOperator(RegisterOperatorReq) returns (RegisterOperatorResponse);
   // DelegateAssetToOperator delegates asset to operator.
->>>>>>> 6e812e91
   rpc DelegateAssetToOperator(MsgDelegation) returns (DelegationResponse);
   // UndelegateAssetFromOperator undelegates asset from operator.
   rpc UndelegateAssetFromOperator(MsgUndelegation) returns (UndelegationResponse);
