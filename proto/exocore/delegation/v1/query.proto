--- conflicted
+++ resolved
@@ -70,7 +70,18 @@
   string asset_id = 3 [(gogoproto.customname) = "AssetID"];
 }
 
-<<<<<<< HEAD
+// UndelegationHoldCountReq is the request to obtain the undelegation hold count.
+message UndelegationHoldCountReq {
+  // record_key is the record key of the undelegation record.
+  string record_key = 1;
+}
+
+// UndelegationHoldCountResponse is the response for the undelegation hold count.
+message UndelegationHoldCountResponse {
+  // hold_count is the number of undelegations that are on hold.
+  uint64 hold_count = 1;
+}
+
 // UndelegationsReq is the request to obtain all delegations
 // by staker id and asset id.
 message UndelegationsReq {
@@ -91,18 +102,6 @@
 message UndelegationRecordList {
   // UndelegationRecord is the returned undelegations
   repeated UndelegationRecord undelegations = 1;
-=======
-// UndelegationHoldCountReq is the request to obtain the undelegation hold count.
-message UndelegationHoldCountReq {
-  // record_key is the record key of the undelegation record.
-  string record_key = 1;
-}
-
-// UndelegationHoldCountResponse is the response for the undelegation hold count.
-message UndelegationHoldCountResponse {
-  // hold_count is the number of undelegations that are on hold.
-  uint64 hold_count = 1;
->>>>>>> 34cf62f5
 }
 
 // Query is the service API for the delegation module.
@@ -119,7 +118,12 @@
     option (google.api.http).get = "/exocore/delegation/v1/QuerySingleDelegationInfo";
   }
 
-<<<<<<< HEAD
+  // QueryUndelegationHoldCount queries the undelegation hold count.
+  rpc QueryUndelegationHoldCount(UndelegationHoldCountReq) returns (UndelegationHoldCountResponse) {
+    option (cosmos.query.v1.module_query_safe) = true;
+    option (google.api.http).get = "/exocore/delegation/v1/QueryUndelegationHoldCount/{record_key}";
+  }
+
   // QueryUndelegations queries all undelegations for
   // {staker, asset}.
   rpc QueryUndelegations(UndelegationsReq) returns (UndelegationRecordList) {
@@ -132,11 +136,5 @@
   rpc QueryWaitCompleteUndelegations(WaitCompleteUndelegationsReq) returns (UndelegationRecordList) {
     option (cosmos.query.v1.module_query_safe) = true;
     option (google.api.http).get = "/exocore/delegation/v1/QueryWaitCompleteUndelegations";
-=======
-  // QueryUndelegationHoldCount queries the undelegation hold count.
-  rpc QueryUndelegationHoldCount(UndelegationHoldCountReq) returns (UndelegationHoldCountResponse) {
-    option (cosmos.query.v1.module_query_safe) = true;
-    option (google.api.http).get = "/exocore/delegation/v1/QueryUndelegationHoldCount/{record_key}";
->>>>>>> 34cf62f5
   }
 }
