syntax = "proto3";
package exocore.restaking_assets_manage.v1;

import "cosmos/msg/v1/msg.proto";
import "cosmos_proto/cosmos.proto";
import "gogoproto/gogo.proto";
import "amino/amino.proto";

option go_package = "github.com/ExocoreNetwork/exocore/x/restaking_assets_manage/types";

message ClientChainInfo {
<<<<<<< HEAD
  string ChainName = 1;
  string ChainMetaInfo = 2;
  uint64 OriginChainID = 3;
  uint64 ExoCoreChainIndex = 4;
  uint64 FinalityNeedBlockDelay = 5;
  uint64 LayerZeroChainID = 6;
=======
  string Name = 1;
  string MetaInfo = 2;
  uint64 ChainId = 3;
  uint64 ExoCoreChainIndex = 4;
  uint64 FinalizationBlocks = 5;
  uint64 LayerZeroChainId = 6;
>>>>>>> c5368d98
  string SignatureType = 7;
  uint32 AddressLength = 8;
}

message AssetInfo {
  string Name = 1;
  string Symbol = 2;
  string Address = 3;
  uint32 Decimals = 4;
  string TotalSupply = 5
  [
    (cosmos_proto.scalar) = "cosmos.Int",
    (gogoproto.customtype) = "github.com/cosmos/cosmos-sdk/types.Int",
    (gogoproto.nullable) = false
  ];
  uint64 LayerZeroChainID = 6;
  uint64 ExoCoreChainIndex = 7;
  string MetaInfo = 8;
}

message StakingAssetInfo {
  AssetInfo AssetBasicInfo = 1;
  string StakingTotalAmount = 2
  [
    (cosmos_proto.scalar) = "cosmos.Int",
    (gogoproto.customtype) = "github.com/cosmos/cosmos-sdk/types.Int",
    (gogoproto.nullable) = false
  ];
}

message StakerSingleAssetOrChangeInfo {
  string TotalDepositAmountOrWantChangeValue = 1
  [
    (cosmos_proto.scalar) = "cosmos.Int",
    (gogoproto.customtype) = "github.com/cosmos/cosmos-sdk/types.Int",
    (gogoproto.nullable) = false
  ];
  string CanWithdrawAmountOrWantChangeValue = 2
  [
    (cosmos_proto.scalar) = "cosmos.Int",
    (gogoproto.customtype) = "github.com/cosmos/cosmos-sdk/types.Int",
    (gogoproto.nullable) = false
  ];
  string WaitUndelegationAmountOrWantChangeValue = 3
  [
    (cosmos_proto.scalar) = "cosmos.Int",
    (gogoproto.customtype) = "github.com/cosmos/cosmos-sdk/types.Int",
    (gogoproto.nullable) = false
  ];
}

message StakerAllAssetsInfo {
  map<string, StakerSingleAssetOrChangeInfo> allAssetsState = 1;
}

message OperatorSingleAssetOrChangeInfo{
  string TotalAmountOrWantChangeValue = 1
  [
    (cosmos_proto.scalar) = "cosmos.Int",
    (gogoproto.customtype) = "github.com/cosmos/cosmos-sdk/types.Int",
    (gogoproto.nullable) = false
  ];
  //todo: the field is used to mark operator's own assets and is not temporarily used now
  string OperatorOwnAmountOrWantChangeValue = 2
  [
    (cosmos_proto.scalar) = "cosmos.Int",
    (gogoproto.customtype) = "github.com/cosmos/cosmos-sdk/types.Int",
    (gogoproto.nullable) = false
  ];
  string WaitUndelegationAmountOrWantChangeValue = 3
  [
    (cosmos_proto.scalar) = "cosmos.Int",
    (gogoproto.customtype) = "github.com/cosmos/cosmos-sdk/types.Int",
    (gogoproto.nullable) = false
  ];
}

message OperatorAllAssetsInfo {
  map<string, OperatorSingleAssetOrChangeInfo> allAssetsState = 1;
}

message MsgSetExoCoreAddr {
  option (cosmos.msg.v1.signer) = "fromAddress";
  option (amino.name) = "exocore/MsgSetExoCoreAddr";

  option (gogoproto.equal) = false;
  option (gogoproto.goproto_getters) = false;

  string   fromAddress = 1 [(cosmos_proto.scalar) = "cosmos.AddressString"];
  string   setAddress = 2 [(cosmos_proto.scalar) = "cosmos.AddressString"];
  string   clientChainAddr = 3;
  uint64   clientChainIndex = 4;
  string   StakerClientChainSignature = 5;
}
message MsgSetExoCoreAddrResponse {}

message RegisterClientChainReq {
  option (cosmos.msg.v1.signer) = "FromAddress";
  option (amino.name) = "cosmos-sdk/RegisterClientChain";
  option (gogoproto.equal) = false;
  option (gogoproto.goproto_getters) = false;

  string FromAddress = 1
  [(cosmos_proto.scalar) = "cosmos.AddressString"];
  ClientChainInfo info = 2;
}
message RegisterClientChainResponse {}

message RegisterAssetReq {
  option (cosmos.msg.v1.signer) = "FromAddress";
  option (amino.name) = "cosmos-sdk/RegisterAsset";
  option (gogoproto.equal) = false;
  option (gogoproto.goproto_getters) = false;

  string FromAddress = 1
  [(cosmos_proto.scalar) = "cosmos.AddressString"];
  AssetInfo info = 2;
}
message RegisterAssetResponse {}

service Msg {

  option (cosmos.msg.v1.service) = true;

  rpc SetStakerExoCoreAddr(MsgSetExoCoreAddr) returns (MsgSetExoCoreAddrResponse);
  rpc RegisterClientChain(RegisterClientChainReq) returns (RegisterClientChainResponse);
  rpc RegisterAsset(RegisterAssetReq) returns (RegisterAssetResponse);
}<|MERGE_RESOLUTION|>--- conflicted
+++ resolved
@@ -9,21 +9,12 @@
 option go_package = "github.com/ExocoreNetwork/exocore/x/restaking_assets_manage/types";
 
 message ClientChainInfo {
-<<<<<<< HEAD
-  string ChainName = 1;
-  string ChainMetaInfo = 2;
-  uint64 OriginChainID = 3;
-  uint64 ExoCoreChainIndex = 4;
-  uint64 FinalityNeedBlockDelay = 5;
-  uint64 LayerZeroChainID = 6;
-=======
   string Name = 1;
   string MetaInfo = 2;
   uint64 ChainId = 3;
   uint64 ExoCoreChainIndex = 4;
   uint64 FinalizationBlocks = 5;
-  uint64 LayerZeroChainId = 6;
->>>>>>> c5368d98
+  uint64 LayerZeroChainID = 6;
   string SignatureType = 7;
   uint32 AddressLength = 8;
 }
