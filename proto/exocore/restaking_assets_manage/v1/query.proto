syntax = "proto3";
package exocore.restaking_assets_manage.v1;

import "cosmos/query/v1/query.proto";
import "cosmos_proto/cosmos.proto";
import "exocore/restaking_assets_manage/v1/tx.proto";
import "gogoproto/gogo.proto";
import "google/api/annotations.proto";

option go_package = "github.com/ExocoreNetwork/exocore/x/restaking_assets_manage/types";

// QueryClientChainInfo is the query for getting the client chain info by index.
message QueryClientChainInfo {
  // chain_index is the index of the chain.
  uint64 chain_index = 1;
}

// QueryAllClientChainInfo is the query for all client chains info.
message QueryAllClientChainInfo {}

<<<<<<< HEAD
message QueryStakingAssetInfo{
  string assetID = 1;
=======
// QueryAllClientChainInfoResponse is the response for all client chains info.
message QueryAllClientChainInfoResponse {
  // all_client_chain_infos is the all client chain info, indexed by the chain index.
  map<uint64, ClientChainInfo> all_client_chain_infos = 1;
>>>>>>> 6e812e91
}

// QueryStakingAssetInfo is the query for getting the staking asset info.
message QueryStakingAssetInfo {
  // asset_id is the asset for which the query is made.
  string asset_id = 1 [(gogoproto.customname) = "AssetID"];
}

<<<<<<< HEAD
message QueryStakerAssetInfo{
  string stakerID = 1;
=======
// QueryAllStakingAssetsInfo is the query for getting all staking assets info.
message QueryAllStakingAssetsInfo {}

// QueryAllStakingAssetsInfoResponse is the response for all staking assets info,
// indexed by the asset id.
message QueryAllStakingAssetsInfoResponse {
  // all_staking_assets_info is the response for all staking assets info.
  map<string, StakingAssetInfo> all_staking_assets_info = 1;
>>>>>>> 6e812e91
}

// QueryStakerAssetInfo is the query for getting the staker asset info.
message QueryStakerAssetInfo {
  // stake_id is the staker id for which the query is made.
  string staker_id = 1 [(gogoproto.customname) = "StakerID"];
}

<<<<<<< HEAD
message QuerySpecifiedAssetAmountReq{
  string stakerID = 1;
  string assetID = 2;
=======
// QueryAssetInfoResponse is the response for the staker asset info.
message QueryAssetInfoResponse {
  // asset_infos is the response for the staker asset info, indexed by the asset id.
  map<string, StakerSingleAssetOrChangeInfo> asset_infos = 1;
>>>>>>> 6e812e91
}

// QuerySpecifiedAssetAmountReq is the query for getting the staker specified asset amount.
message QuerySpecifiedAssetAmountReq {
  // staker_id is the staker id for which the query is made.
  string staker_id = 1 [(gogoproto.customname) = "StakerID"];
  // asset_id is the asset for which the query is made.
  string asset_id = 2 [(gogoproto.customname) = "AssetID"];
}

// QueryOperatorAssetInfos is the query for getting the operator asset info.
message QueryOperatorAssetInfos {
  // operator_addr is the operator address for which the query is made.
  string operator_addr = 1 [(cosmos_proto.scalar) = "cosmos.AddressString"];
}

// QueryOperatorAssetInfosResponse is the response to the operator asset info query.
message QueryOperatorAssetInfosResponse {
  // asset_infos is the response for the operator asset info, indexed by the asset id.
  map<string, OperatorSingleAssetOrChangeInfo> asset_infos = 1;
}

<<<<<<< HEAD
message QueryOperatorSpecifiedAssetAmountReq{
  string operatorAddr = 1 [(cosmos_proto.scalar) = "cosmos.AddressString"];
  string assetID = 2;
=======
// QueryOperatorSpecifiedAssetAmountReq is the query for getting the operator 
// specified asset amount.
message QueryOperatorSpecifiedAssetAmountReq {
  // operator_addr is the operator address for which the query is made.
  string operator_addr = 1 [(cosmos_proto.scalar) = "cosmos.AddressString"];
  // asset_id is the asset for which the query is made.
  string asset_id = 2 [(gogoproto.customname) = "AssetID"];
>>>>>>> 6e812e91
}

// QueryStakerExCoreAddr is the query for getting the staker exocore address.
message QueryStakerExCoreAddr {
<<<<<<< HEAD
  string StakerID = 1;
=======
  // Per https://github.com/gogo/protobuf/issues/331, grpc-gateway does not like custom names.
  // So we remove the id suffix from here as well as the query.
  string staker = 1;
>>>>>>> 6e812e91
}

// QueryStakerExCoreAddrResponse is the response for the staker exocore address query.
message QueryStakerExCoreAddrResponse {
  // exocore_addr is the exocore address of the staker.
  string exocore_addr = 1 [
    (cosmos_proto.scalar) = "cosmos.AddressString",
    (gogoproto.customname) = "ExoCoreAddr"
  ];
}

// Query defines the gRPC query service for the restaking_assets_manage module.
service Query {
  // ClientChainInfoByIndex queries the client chain info by index.
  rpc QueClientChainInfoByIndex(QueryClientChainInfo) returns (ClientChainInfo) {
    option (cosmos.query.v1.module_query_safe) = true;
    option (google.api.http).get = "/exocore/restaking_assets_manage/v1/QueClientChainInfoByIndex";
  }
  // AllClientChainInfo queries all client chain info.
  rpc QueAllClientChainInfo(QueryAllClientChainInfo) returns (QueryAllClientChainInfoResponse){
    option (cosmos.query.v1.module_query_safe) = true;
    option (google.api.http).get = "/exocore/restaking_assets_manage/v1/QueAllClientChainInfo";
  }
  // StakingAssetInfo queries the staking asset info.
  rpc QueStakingAssetInfo(QueryStakingAssetInfo)returns(StakingAssetInfo){
    option (cosmos.query.v1.module_query_safe) = true;
    option (google.api.http).get = "/exocore/restaking_assets_manage/v1/QueStakingAssetInfo";
  }
  // AllStakingAssetsInfo queries all staking assets info.
  rpc QueAllStakingAssetsInfo(QueryAllStakingAssetsInfo)returns(QueryAllStakingAssetsInfoResponse){
    option (cosmos.query.v1.module_query_safe) = true;
    option (google.api.http).get = "/exocore/restaking_assets_manage/v1/QueAllStakingAssetsInfo";
  }
  // StakerAssetInfos queries the staker asset info.
  rpc QueStakerAssetInfos(QueryStakerAssetInfo)returns(QueryAssetInfoResponse){
    option (cosmos.query.v1.module_query_safe) = true;
    option (google.api.http).get = "/exocore/restaking_assets_manage/v1/QueStakerAssetInfos";
  }
  // StakerSpecifiedAssetAmount queries the staker specified asset amount.
  rpc QueStakerSpecifiedAssetAmount(QuerySpecifiedAssetAmountReq)returns(StakerSingleAssetOrChangeInfo){
    option (cosmos.query.v1.module_query_safe) = true;
    option (google.api.http).get = "/exocore/restaking_assets_manage/v1/QueStakerSpecifiedAssetAmount";
  }
  // OperatorAssetInfos queries the operator asset info.
  rpc QueOperatorAssetInfos(QueryOperatorAssetInfos)returns(QueryOperatorAssetInfosResponse){
    option (cosmos.query.v1.module_query_safe) = true;
    option (google.api.http).get = "/exocore/restaking_assets_manage/v1/QueOperatorAssetInfos";
  }
  // OperatorSpecifiedAssetAmount queries the operator specified asset amount.
  rpc QueOperatorSpecifiedAssetAmount(QueryOperatorSpecifiedAssetAmountReq) returns(OperatorSingleAssetOrChangeInfo){
    option (cosmos.query.v1.module_query_safe) = true;
    option (google.api.http).get = "/exocore/restaking_assets_manage/v1/QueStakerSpecifiedAssetAmount";
  }
  // StakerExCoreAddr queries the staker exocore address.
  rpc QueStakerExoCoreAddr(QueryStakerExCoreAddr) returns (QueryStakerExCoreAddrResponse) {
    option (cosmos.query.v1.module_query_safe) = true;
<<<<<<< HEAD
    option (google.api.http).get = "/exocore/restaking_assets_manage/v1/QueStakerExoCoreAddr/{StakerID}";
=======
    option (google.api.http).get = "/exocore/restaking_assets_manage/v1/QueStakerExoCoreAddr/{staker}";
>>>>>>> 6e812e91
  }
}
<|MERGE_RESOLUTION|>--- conflicted
+++ resolved
@@ -18,15 +18,10 @@
 // QueryAllClientChainInfo is the query for all client chains info.
 message QueryAllClientChainInfo {}
 
-<<<<<<< HEAD
-message QueryStakingAssetInfo{
-  string assetID = 1;
-=======
 // QueryAllClientChainInfoResponse is the response for all client chains info.
 message QueryAllClientChainInfoResponse {
   // all_client_chain_infos is the all client chain info, indexed by the chain index.
   map<uint64, ClientChainInfo> all_client_chain_infos = 1;
->>>>>>> 6e812e91
 }
 
 // QueryStakingAssetInfo is the query for getting the staking asset info.
@@ -35,10 +30,6 @@
   string asset_id = 1 [(gogoproto.customname) = "AssetID"];
 }
 
-<<<<<<< HEAD
-message QueryStakerAssetInfo{
-  string stakerID = 1;
-=======
 // QueryAllStakingAssetsInfo is the query for getting all staking assets info.
 message QueryAllStakingAssetsInfo {}
 
@@ -47,7 +38,6 @@
 message QueryAllStakingAssetsInfoResponse {
   // all_staking_assets_info is the response for all staking assets info.
   map<string, StakingAssetInfo> all_staking_assets_info = 1;
->>>>>>> 6e812e91
 }
 
 // QueryStakerAssetInfo is the query for getting the staker asset info.
@@ -56,16 +46,10 @@
   string staker_id = 1 [(gogoproto.customname) = "StakerID"];
 }
 
-<<<<<<< HEAD
-message QuerySpecifiedAssetAmountReq{
-  string stakerID = 1;
-  string assetID = 2;
-=======
 // QueryAssetInfoResponse is the response for the staker asset info.
 message QueryAssetInfoResponse {
   // asset_infos is the response for the staker asset info, indexed by the asset id.
   map<string, StakerSingleAssetOrChangeInfo> asset_infos = 1;
->>>>>>> 6e812e91
 }
 
 // QuerySpecifiedAssetAmountReq is the query for getting the staker specified asset amount.
@@ -88,11 +72,6 @@
   map<string, OperatorSingleAssetOrChangeInfo> asset_infos = 1;
 }
 
-<<<<<<< HEAD
-message QueryOperatorSpecifiedAssetAmountReq{
-  string operatorAddr = 1 [(cosmos_proto.scalar) = "cosmos.AddressString"];
-  string assetID = 2;
-=======
 // QueryOperatorSpecifiedAssetAmountReq is the query for getting the operator 
 // specified asset amount.
 message QueryOperatorSpecifiedAssetAmountReq {
@@ -100,18 +79,13 @@
   string operator_addr = 1 [(cosmos_proto.scalar) = "cosmos.AddressString"];
   // asset_id is the asset for which the query is made.
   string asset_id = 2 [(gogoproto.customname) = "AssetID"];
->>>>>>> 6e812e91
 }
 
 // QueryStakerExCoreAddr is the query for getting the staker exocore address.
 message QueryStakerExCoreAddr {
-<<<<<<< HEAD
-  string StakerID = 1;
-=======
   // Per https://github.com/gogo/protobuf/issues/331, grpc-gateway does not like custom names.
   // So we remove the id suffix from here as well as the query.
   string staker = 1;
->>>>>>> 6e812e91
 }
 
 // QueryStakerExCoreAddrResponse is the response for the staker exocore address query.
@@ -168,10 +142,6 @@
   // StakerExCoreAddr queries the staker exocore address.
   rpc QueStakerExoCoreAddr(QueryStakerExCoreAddr) returns (QueryStakerExCoreAddrResponse) {
     option (cosmos.query.v1.module_query_safe) = true;
-<<<<<<< HEAD
-    option (google.api.http).get = "/exocore/restaking_assets_manage/v1/QueStakerExoCoreAddr/{StakerID}";
-=======
     option (google.api.http).get = "/exocore/restaking_assets_manage/v1/QueStakerExoCoreAddr/{staker}";
->>>>>>> 6e812e91
   }
 }
