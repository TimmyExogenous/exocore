--- conflicted
+++ resolved
@@ -77,11 +77,6 @@
 		"avs address should be a hex evm contract address",
 	)
 
-<<<<<<< HEAD
-	ErrInvalidSlashPower = errorsmod.Register(
-		ModuleName, 15,
-		"the slash power is invalid",
-=======
 	ErrOperatorAlreadyExists = errorsmod.Register(
 		ModuleName, 15,
 		"operator already exists",
@@ -97,10 +92,9 @@
 		"operator not removing key",
 	)
 
-	ErrInvalidSlashType = errorsmod.Register(
+	ErrInvalidSlashPower = errorsmod.Register(
 		ModuleName, 18,
-		"the slash type is invalid",
->>>>>>> 34cf62f5
+		"the slash power is invalid",
 	)
 
 	ErrKeyAlreadyExist = errorsmod.Register(
