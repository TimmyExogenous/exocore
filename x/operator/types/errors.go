package types

import errorsmod "cosmossdk.io/errors"

var (
	ErrNoKeyInTheStore = errorsmod.Register(
		ModuleName, 0,
		"there is no such key in the store",
	)

	ErrCliCmdInputArg = errorsmod.Register(
		ModuleName, 1,
		"there is an error in the input client command args",
	)

	ErrSlashInfo = errorsmod.Register(
		ModuleName, 2,
		"there is an error in the field of slash info",
	)

	ErrSlashInfoExist = errorsmod.Register(
		ModuleName, 3,
		"the slash info exists",
	)

	ErrParameterInvalid = errorsmod.Register(
		ModuleName, 4,
		"the input parameter is invalid",
	)

	ErrAlreadyOptedIn = errorsmod.Register(
		ModuleName, 5,
		"the operator has already opted in the avs",
	)

	ErrNotOptedIn = errorsmod.Register(
		ModuleName, 6,
		"the operator hasn't opted in the avs",
	)

	ErrTheValueIsNegative = errorsmod.Register(
		ModuleName, 7,
		"the value is negative",
	)

	ErrSlashContractNotMatch = errorsmod.Register(
		ModuleName, 8,
		"the slash contract isn't the slash contract address saved in the opted-in info",
	)

	ErrSlashOccurredHeight = errorsmod.Register(
		ModuleName, 9,
		"the occurred height of slash event is error",
	)

	ErrConsKeyAlreadyInUse = errorsmod.Register(
		ModuleName, 10,
		"consensus key already in use by another operator",
	)

	ErrAlreadyOptingOut = errorsmod.Register(
		ModuleName, 11, "operator already opting out",
	)

<<<<<<< HEAD
	ErrInvalidAvsAddr = errorsmod.Register(
		ModuleName, 12, "avs address should be a hex evm contract address",
=======
	ErrInvalidPubKey = errorsmod.Register(
		ModuleName, 12,
		"invalid public key",
	)

	ErrInvalidGenesisData = errorsmod.Register(
		ModuleName, 13,
		"the genesis data supplied is invalid",
>>>>>>> d28c021c
	)
)<|MERGE_RESOLUTION|>--- conflicted
+++ resolved
@@ -62,10 +62,6 @@
 		ModuleName, 11, "operator already opting out",
 	)
 
-<<<<<<< HEAD
-	ErrInvalidAvsAddr = errorsmod.Register(
-		ModuleName, 12, "avs address should be a hex evm contract address",
-=======
 	ErrInvalidPubKey = errorsmod.Register(
 		ModuleName, 12,
 		"invalid public key",
@@ -74,6 +70,10 @@
 	ErrInvalidGenesisData = errorsmod.Register(
 		ModuleName, 13,
 		"the genesis data supplied is invalid",
->>>>>>> d28c021c
+	)
+
+	ErrInvalidAvsAddr = errorsmod.Register(
+		ModuleName, 14,
+		"avs address should be a hex evm contract address",
 	)
 )