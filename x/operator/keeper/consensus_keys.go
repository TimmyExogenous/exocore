--- conflicted
+++ resolved
@@ -436,29 +436,7 @@
 }
 
 func (k *Keeper) GetActiveOperatorsForChainID(
-<<<<<<< HEAD
-	ctx sdk.Context, chainID string,
-) ([]sdk.AccAddress, []tmprotocrypto.PublicKey) {
-	operatorsAddr, pks := k.GetOperatorsForChainID(ctx, chainID)
-	avsAddr, err := k.avsKeeper.GetAvsAddrByChainID(ctx, chainID)
-	if err != nil {
-		k.Logger(ctx).Error(err.Error(), chainID)
-		return nil, nil
-	}
-
-	activeOperator := make([]sdk.AccAddress, 0)
-	activePks := make([]tmprotocrypto.PublicKey, 0)
-	// check if the operator is active
-	for i, operator := range operatorsAddr {
-		if k.IsActive(ctx, operator.String(), avsAddr) {
-			activeOperator = append(activeOperator, operator)
-			activePks = append(activePks, pks[i])
-		}
-	}
-	return activeOperator, activePks
-=======
 	sdk.Context, string,
 ) ([]sdk.AccAddress, []*tmprotocrypto.PublicKey) {
 	return nil, nil
->>>>>>> d28c021c
 }