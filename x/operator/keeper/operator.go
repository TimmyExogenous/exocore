package keeper

import (
	"fmt"

	assetstype "github.com/ExocoreNetwork/exocore/x/assets/types"

	errorsmod "cosmossdk.io/errors"

	operatortypes "github.com/ExocoreNetwork/exocore/x/operator/types"
	"github.com/cosmos/cosmos-sdk/store/prefix"
	sdk "github.com/cosmos/cosmos-sdk/types"
)

// SetOperatorInfo This function is used to register to be an operator in exoCore, the provided info will be stored on the chain.
// Once an address has become an operator,the operator can't return to a normal address.But the operator can update the info through this function
func (k *Keeper) SetOperatorInfo(ctx sdk.Context, addr string, info *operatortypes.OperatorInfo) (err error) {
	opAccAddr, err := sdk.AccAddressFromBech32(addr)
	if err != nil {
		return errorsmod.Wrap(err, "SetOperatorInfo: error occurred when parse acc address from Bech32")
	}
	store := prefix.NewStore(ctx.KVStore(k.storeKey), operatortypes.KeyPrefixOperatorInfo)
	// todo: think about the difference between init and update in future

	// key := common.HexToAddress(incentive.Contract)
	bz := k.cdc.MustMarshal(info)
<<<<<<< HEAD
=======
	// TODO: check about client chain registration for earnings addresses provided?
>>>>>>> d28c021c
	store.Set(opAccAddr, bz)
	return nil
}

func (k *Keeper) OperatorInfo(ctx sdk.Context, addr string) (info *operatortypes.OperatorInfo, err error) {
	opAccAddr, err := sdk.AccAddressFromBech32(addr)
	if err != nil {
		return nil, errorsmod.Wrap(err, "GetOperatorInfo: error occurred when parse acc address from Bech32")
	}
	store := prefix.NewStore(ctx.KVStore(k.storeKey), operatortypes.KeyPrefixOperatorInfo)
	// key := common.HexToAddress(incentive.Contract)
	isExist := store.Has(opAccAddr)
	if !isExist {
		return nil, errorsmod.Wrap(operatortypes.ErrNoKeyInTheStore, fmt.Sprintf("GetOperatorInfo: key is %suite", opAccAddr))
	}

	value := store.Get(opAccAddr)

	ret := operatortypes.OperatorInfo{}
	k.cdc.MustUnmarshal(value, &ret)
	return &ret, nil
}

// AllOperators return the address list of all operators
func (k *Keeper) AllOperators(ctx sdk.Context) []string {
	store := prefix.NewStore(ctx.KVStore(k.storeKey), operatortypes.KeyPrefixOperatorInfo)
	iterator := sdk.KVStorePrefixIterator(store, nil)
	defer iterator.Close()

	ret := make([]string, 0)
	for ; iterator.Valid(); iterator.Next() {
		accAddr := sdk.AccAddress(iterator.Key())
		ret = append(ret, accAddr.String())
	}
	return ret
}

func (k *Keeper) IsOperator(ctx sdk.Context, addr sdk.AccAddress) bool {
	store := prefix.NewStore(ctx.KVStore(k.storeKey), operatortypes.KeyPrefixOperatorInfo)
	return store.Has(addr)
}

func (k *Keeper) HandleOptedInfo(ctx sdk.Context, operatorAddr, avsAddr string, handleFunc func(info *operatortypes.OptedInfo)) error {
	opAccAddr, err := sdk.AccAddressFromBech32(operatorAddr)
	if err != nil {
		return errorsmod.Wrap(err, "HandleOptedInfo: error occurred when parse acc address from Bech32")
	}
	store := prefix.NewStore(ctx.KVStore(k.storeKey), operatortypes.KeyPrefixOperatorOptedAVSInfo)
	infoKey := assetstype.GetJoinedStoreKey(operatorAddr, avsAddr)
	ifExist := store.Has(infoKey)
	if !ifExist {
		return errorsmod.Wrap(operatortypes.ErrNoKeyInTheStore, fmt.Sprintf("HandleOptedInfo: key is %suite", opAccAddr))
	}
	// get info from the store
	value := store.Get(infoKey)
	info := &operatortypes.OptedInfo{}
	k.cdc.MustUnmarshal(value, info)
	// call the handleFunc
	handleFunc(info)
	// restore the info after handling
	bz := k.cdc.MustMarshal(info)
	store.Set(infoKey, bz)
	return nil
}

func (k *Keeper) SetOptedInfo(ctx sdk.Context, operatorAddr, avsAddr string, info *operatortypes.OptedInfo) error {
	store := prefix.NewStore(ctx.KVStore(k.storeKey), operatortypes.KeyPrefixOperatorOptedAVSInfo)

	// check operator address validation
	_, err := sdk.AccAddressFromBech32(operatorAddr)
	if err != nil {
		return assetstype.ErrInvalidOperatorAddr
	}
	infoKey := assetstype.GetJoinedStoreKey(operatorAddr, avsAddr)

	bz := k.cdc.MustMarshal(info)
	store.Set(infoKey, bz)
	return nil
}

func (k *Keeper) GetOptedInfo(ctx sdk.Context, operatorAddr, avsAddr string) (info *operatortypes.OptedInfo, err error) {
	opAccAddr, err := sdk.AccAddressFromBech32(operatorAddr)
	if err != nil {
		return nil, errorsmod.Wrap(err, "GetOptedInfo: error occurred when parse acc address from Bech32")
	}
	store := prefix.NewStore(ctx.KVStore(k.storeKey), operatortypes.KeyPrefixOperatorOptedAVSInfo)
	infoKey := assetstype.GetJoinedStoreKey(operatorAddr, avsAddr)
	ifExist := store.Has(infoKey)
	if !ifExist {
		return nil, errorsmod.Wrap(operatortypes.ErrNoKeyInTheStore, fmt.Sprintf("GetOptedInfo: key is %suite", opAccAddr))
	}

	value := store.Get(infoKey)

	ret := operatortypes.OptedInfo{}
	k.cdc.MustUnmarshal(value, &ret)
	return &ret, nil
}

func (k *Keeper) IsOptedIn(ctx sdk.Context, operatorAddr, avsAddr string) bool {
	optedInfo, err := k.GetOptedInfo(ctx, operatorAddr, avsAddr)
	if err != nil {
		return false
	}
	if optedInfo.OptedOutHeight != operatortypes.DefaultOptedOutHeight {
		return false
	}
	return true
}

func (k *Keeper) IsActive(ctx sdk.Context, operatorAddr, avsAddr string) bool {
	optedInfo, err := k.GetOptedInfo(ctx, operatorAddr, avsAddr)
	if err != nil {
		return false
	}
	if optedInfo.OptedOutHeight != operatortypes.DefaultOptedOutHeight {
		return false
	}
	if optedInfo.Jailed {
		return false
	}
	return true
}

func (k *Keeper) GetOptedInAVSForOperator(ctx sdk.Context, operatorAddr string) ([]string, error) {
	// get all opted-in info
	store := prefix.NewStore(ctx.KVStore(k.storeKey), operatortypes.KeyPrefixOperatorOptedAVSInfo)
	iterator := sdk.KVStorePrefixIterator(store, []byte(operatorAddr))
	defer iterator.Close()

	avsList := make([]string, 0)
	for ; iterator.Valid(); iterator.Next() {
		keys, err := assetstype.ParseJoinedStoreKey(iterator.Key(), 2)
		if err != nil {
			return nil, err
		}
		avsList = append(avsList, keys[1])
	}
	return avsList, nil
}<|MERGE_RESOLUTION|>--- conflicted
+++ resolved
@@ -24,10 +24,7 @@
 
 	// key := common.HexToAddress(incentive.Contract)
 	bz := k.cdc.MustMarshal(info)
-<<<<<<< HEAD
-=======
 	// TODO: check about client chain registration for earnings addresses provided?
->>>>>>> d28c021c
 	store.Set(opAccAddr, bz)
 	return nil
 }
