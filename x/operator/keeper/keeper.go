package keeper

import (
	"context"
	sdkmath "cosmossdk.io/math"
	stakingtypes "github.com/cosmos/cosmos-sdk/x/staking/types"

	"github.com/ExocoreNetwork/exocore/x/assets/types"

	operatortypes "github.com/ExocoreNetwork/exocore/x/operator/types"
	"github.com/cosmos/cosmos-sdk/codec"
	storetypes "github.com/cosmos/cosmos-sdk/store/types"
	sdk "github.com/cosmos/cosmos-sdk/types"
)

type Keeper struct {
	storeKey      storetypes.StoreKey
	cdc           codec.BinaryCodec
	historicalCtx types.CreateQueryContext
	// other keepers
	assetsKeeper     operatortypes.AssetsKeeper
	delegationKeeper operatortypes.DelegationKeeper
	oracleKeeper     operatortypes.OracleKeeper
	avsKeeper        operatortypes.AVSKeeper

	hooks       operatortypes.OperatorHooks // set separately via call to SetHooks
	slashKeeper operatortypes.SlashKeeper   // for jailing and unjailing check TODO(mm)
}

func NewKeeper(
	storeKey storetypes.StoreKey,
	cdc codec.BinaryCodec,
	historicalCtx types.CreateQueryContext,
	assetsKeeper operatortypes.AssetsKeeper,
	delegationKeeper operatortypes.DelegationKeeper,
	oracleKeeper operatortypes.OracleKeeper,
	avsKeeper operatortypes.AVSKeeper,
	slashKeeper operatortypes.SlashKeeper,
) Keeper {
	return Keeper{
		storeKey:         storeKey,
		cdc:              cdc,
		historicalCtx:    historicalCtx,
		assetsKeeper:     assetsKeeper,
		delegationKeeper: delegationKeeper,
		oracleKeeper:     oracleKeeper,
		avsKeeper:        avsKeeper,
		slashKeeper:      slashKeeper,
	}
}

func (k *Keeper) OracleInterface() operatortypes.OracleKeeper {
	return k.oracleKeeper
}

func (k Keeper) GetUnbondingExpirationBlockNumber(_ sdk.Context, _ sdk.AccAddress, startHeight uint64) uint64 {
	return startHeight + operatortypes.UnbondingExpiration
}

// OperatorKeeper interface will be implemented by deposit keeper
type OperatorKeeper interface {
	// RegisterOperator handle the registerOperator txs from msg service
	RegisterOperator(ctx context.Context, req *operatortypes.RegisterOperatorReq) (*operatortypes.RegisterOperatorResponse, error)

	IsOperator(ctx sdk.Context, addr sdk.AccAddress) bool

	GetUnbondingExpirationBlockNumber(ctx sdk.Context, OperatorAddress sdk.AccAddress, startHeight uint64) uint64

	OptIn(ctx sdk.Context, operatorAddress sdk.AccAddress, AVSAddr string) error

	OptOut(ctx sdk.Context, OperatorAddress sdk.AccAddress, AVSAddr string) error

<<<<<<< HEAD
	Slash(ctx sdk.Context, parameter *SlashInputInfo) error

	SlashWithInfractionReason(
		ctx sdk.Context, addr sdk.AccAddress, infractionHeight, power int64,
		slashFactor sdk.Dec, infraction stakingtypes.Infraction,
	) sdkmath.Int

	OptInToCosmosChain(
		goCtx context.Context,
		req *operatortypes.OptInToCosmosChainRequest,
	) (*operatortypes.OptInToCosmosChainResponse, error)
=======
	NoInstantaneousSlash(ctx sdk.Context, operatorAddress sdk.AccAddress, AVSAddr, slashContract, slashID string, occurredSateHeight int64, slashProportion sdkmath.LegacyDec) error
}

// SetHooks stores the given hooks implementations.
// Note that the Keeper is changed into a pointer to prevent an ineffective assignment.
func (k *Keeper) SetHooks(hooks operatortypes.OperatorHooks) {
	if hooks == nil {
		panic("cannot set nil hooks")
	}
	if k.hooks != nil {
		panic("cannot set hooks twice")
	}
	k.hooks = hooks
}

// Hooks returns the keeper's hooks.
func (k *Keeper) Hooks() operatortypes.OperatorHooks {
	if k.hooks == nil {
		// return a no-op implementation if no hooks are set to prevent calling nil functions
		return operatortypes.MultiOperatorHooks{}
	}
	return k.hooks
>>>>>>> 34cf62f5
}<|MERGE_RESOLUTION|>--- conflicted
+++ resolved
@@ -70,7 +70,6 @@
 
 	OptOut(ctx sdk.Context, OperatorAddress sdk.AccAddress, AVSAddr string) error
 
-<<<<<<< HEAD
 	Slash(ctx sdk.Context, parameter *SlashInputInfo) error
 
 	SlashWithInfractionReason(
@@ -82,8 +81,6 @@
 		goCtx context.Context,
 		req *operatortypes.OptInToCosmosChainRequest,
 	) (*operatortypes.OptInToCosmosChainResponse, error)
-=======
-	NoInstantaneousSlash(ctx sdk.Context, operatorAddress sdk.AccAddress, AVSAddr, slashContract, slashID string, occurredSateHeight int64, slashProportion sdkmath.LegacyDec) error
 }
 
 // SetHooks stores the given hooks implementations.
@@ -105,5 +102,4 @@
 		return operatortypes.MultiOperatorHooks{}
 	}
 	return k.hooks
->>>>>>> 34cf62f5
 }