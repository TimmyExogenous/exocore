--- conflicted
+++ resolved
@@ -85,14 +85,9 @@
 
 	// DeleteOperatorUSDValue, delete the operator voting power, it can facilitate to
 	// update the voting powers of all opted-in operators at the end of epoch.
-<<<<<<< HEAD
 	// There might still be a reward for the operator in this opted-out epoch,
 	// which is determined by the reward logic.
-	err := k.DeleteOperatorUSDValue(ctx, avsAddr, operatorAddress.String())
-=======
-	// there isn't going to be any reward for the operator in this opted-out epoch.
 	err = k.DeleteOperatorUSDValue(ctx, avsAddr, operatorAddress.String())
->>>>>>> 002d277d
 	if err != nil {
 		return err
 	}
