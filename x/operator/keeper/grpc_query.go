package keeper

import (
	"context"
	"errors"

	operatortypes "github.com/ExocoreNetwork/exocore/x/operator/types"
	tmprotocrypto "github.com/cometbft/cometbft/proto/tendermint/crypto"
	"github.com/cosmos/cosmos-sdk/store/prefix"
	sdk "github.com/cosmos/cosmos-sdk/types"
	"github.com/cosmos/cosmos-sdk/types/query"
)

var _ operatortypes.QueryServer = &Keeper{}

// QueryOperatorInfo queries the operator information for the given address.
func (k *Keeper) QueryOperatorInfo(
	ctx context.Context, req *operatortypes.GetOperatorInfoReq,
) (*operatortypes.OperatorInfo, error) {
	c := sdk.UnwrapSDKContext(ctx)
	return k.OperatorInfo(c, req.OperatorAddr)
}

// QueryAllOperators queries all operators on the chain.
func (k *Keeper) QueryAllOperators(
	goCtx context.Context, req *operatortypes.QueryAllOperatorsRequest,
) (*operatortypes.QueryAllOperatorsResponse, error) {
	ctx := sdk.UnwrapSDKContext(goCtx)
	res := make([]string, 0)
	store := prefix.NewStore(ctx.KVStore(k.storeKey), operatortypes.KeyPrefixOperatorInfo)
	pageRes, err := query.Paginate(store, req.Pagination, func(key []byte, _ []byte) error {
		addr := sdk.AccAddress(key)
		res = append(res, addr.String())
		return nil
	})
	if err != nil {
		return nil, err
	}
	return &operatortypes.QueryAllOperatorsResponse{
		OperatorAccAddrs: res,
		Pagination:       pageRes,
	}, nil
}

// QueryOperatorConsKeyForChainID queries the consensus key for the operator on the given chain.
func (k *Keeper) QueryOperatorConsKeyForChainID(
	goCtx context.Context,
	req *operatortypes.QueryOperatorConsKeyRequest,
) (*operatortypes.QueryOperatorConsKeyResponse, error) {
	ctx := sdk.UnwrapSDKContext(goCtx)
	addr, err := sdk.AccAddressFromBech32(req.OperatorAccAddr)
	if err != nil {
		return nil, err
	}
	found, key, err := k.GetOperatorConsKeyForChainID(
		ctx, addr, req.Chain,
	)
	if err != nil {
		return nil, err
	}
	if !found {
		return nil, errors.New("no key assigned")
	}
	return &operatortypes.QueryOperatorConsKeyResponse{
		PublicKey: *key,
	}, nil
}

<<<<<<< HEAD
func (k *Keeper) QueryOperatorUSDValue(ctx context.Context, req *operatortypes.QueryOperatorUSDValueRequest) (*operatortypes.DecValueField, error) {
	c := sdk.UnwrapSDKContext(ctx)
	usdValue, err := k.GetOperatorUSDValue(c, req.OperatorAddr, req.AVSAddress)
	if err != nil {
		return nil, err
	}
	return &operatortypes.DecValueField{
		Amount: usdValue,
	}, nil
}

func (k *Keeper) QueryAVSUSDValue(ctx context.Context, req *operatortypes.QueryAVSUSDValueRequest) (*operatortypes.DecValueField, error) {
	c := sdk.UnwrapSDKContext(ctx)
	usdValue, err := k.GetAVSUSDValue(c, req.AVSAddress)
	if err != nil {
		return nil, err
	}
	return &operatortypes.DecValueField{
		Amount: usdValue,
	}, nil
}

func (k *Keeper) QueryOperatorSlashInfo(ctx context.Context, req *operatortypes.QueryOperatorSlashInfoRequest) (*operatortypes.QueryOperatorSlashInfoResponse, error) {
	c := sdk.UnwrapSDKContext(ctx)
	slashInfo, err := k.AllOperatorSlashInfo(c, req.OperatorAddr, req.AVSAddress)
	if err != nil {
		return nil, err
	}
	return &operatortypes.QueryOperatorSlashInfoResponse{
		AllSlashInfo: slashInfo,
=======
// QueryOperatorConsAddressForChainID queries the consensus address for the operator on
// the given chain.
func (k Keeper) QueryOperatorConsAddressForChainID(
	goCtx context.Context,
	req *operatortypes.QueryOperatorConsAddressRequest,
) (*operatortypes.QueryOperatorConsAddressResponse, error) {
	ctx := sdk.UnwrapSDKContext(goCtx)
	addr, err := sdk.AccAddressFromBech32(req.OperatorAccAddr)
	if err != nil {
		return nil, err
	}
	found, key, err := k.GetOperatorConsKeyForChainID(
		ctx, addr, req.Chain,
	)
	if err != nil {
		return nil, err
	}
	if !found {
		return nil, errors.New("no key assigned")
	}
	consAddr, err := operatortypes.TMCryptoPublicKeyToConsAddr(key)
	if err != nil {
		return nil, err
	}
	return &operatortypes.QueryOperatorConsAddressResponse{
		ConsAddr: consAddr.String(),
	}, nil
}

// QueryAllOperatorConsKeysByChainID queries all operators for the given chain and returns
// their consensus keys.
func (k Keeper) QueryAllOperatorConsKeysByChainID(
	goCtx context.Context,
	req *operatortypes.QueryAllOperatorConsKeysByChainIDRequest,
) (*operatortypes.QueryAllOperatorConsKeysByChainIDResponse, error) {
	ctx := sdk.UnwrapSDKContext(goCtx)
	res := make([]*operatortypes.OperatorConsKeyPair, 0)
	chainPrefix := operatortypes.ChainIDAndAddrKey(
		operatortypes.BytePrefixForChainIDAndOperatorToConsKey,
		req.Chain, nil,
	)
	store := prefix.NewStore(ctx.KVStore(k.storeKey), chainPrefix)
	pageRes, err := query.Paginate(store, req.Pagination, func(key []byte, value []byte) error {
		addr := sdk.AccAddress(key)
		ret := &tmprotocrypto.PublicKey{}
		// don't use MustUnmarshal to not panic for queries
		if err := ret.Unmarshal(value); err != nil {
			return err
		}
		res = append(res, &operatortypes.OperatorConsKeyPair{
			OperatorAccAddr: addr.String(),
			PublicKey:       ret,
		})
		return nil
	})
	if err != nil {
		return nil, err
	}
	return &operatortypes.QueryAllOperatorConsKeysByChainIDResponse{
		OperatorConsKeys: res,
		Pagination:       pageRes,
	}, nil
}

// QueryAllOperatorConsAddrsByChainID queries all operators for the given chain and returns
// their consensus addresses.
func (k Keeper) QueryAllOperatorConsAddrsByChainID(
	goCtx context.Context,
	req *operatortypes.QueryAllOperatorConsAddrsByChainIDRequest,
) (*operatortypes.QueryAllOperatorConsAddrsByChainIDResponse, error) {
	ctx := sdk.UnwrapSDKContext(goCtx)
	res := make([]*operatortypes.OperatorConsAddrPair, 0)
	chainPrefix := operatortypes.ChainIDAndAddrKey(
		operatortypes.BytePrefixForChainIDAndOperatorToConsKey,
		req.Chain, nil,
	)
	store := prefix.NewStore(ctx.KVStore(k.storeKey), chainPrefix)
	pageRes, err := query.Paginate(store, req.Pagination, func(key []byte, value []byte) error {
		addr := sdk.AccAddress(key)
		ret := &tmprotocrypto.PublicKey{}
		// don't use MustUnmarshal to not panic for queries
		if err := ret.Unmarshal(value); err != nil {
			return err
		}
		consAddr, err := operatortypes.TMCryptoPublicKeyToConsAddr(ret)
		if err != nil {
			return err
		}
		res = append(res, &operatortypes.OperatorConsAddrPair{
			OperatorAccAddr: addr.String(),
			ConsAddr:        consAddr.String(),
		})
		return nil
	})
	if err != nil {
		return nil, err
	}
	return &operatortypes.QueryAllOperatorConsAddrsByChainIDResponse{
		OperatorConsAddrs: res,
		Pagination:        pageRes,
>>>>>>> 34cf62f5
	}, nil
}<|MERGE_RESOLUTION|>--- conflicted
+++ resolved
@@ -66,38 +66,6 @@
 	}, nil
 }
 
-<<<<<<< HEAD
-func (k *Keeper) QueryOperatorUSDValue(ctx context.Context, req *operatortypes.QueryOperatorUSDValueRequest) (*operatortypes.DecValueField, error) {
-	c := sdk.UnwrapSDKContext(ctx)
-	usdValue, err := k.GetOperatorUSDValue(c, req.OperatorAddr, req.AVSAddress)
-	if err != nil {
-		return nil, err
-	}
-	return &operatortypes.DecValueField{
-		Amount: usdValue,
-	}, nil
-}
-
-func (k *Keeper) QueryAVSUSDValue(ctx context.Context, req *operatortypes.QueryAVSUSDValueRequest) (*operatortypes.DecValueField, error) {
-	c := sdk.UnwrapSDKContext(ctx)
-	usdValue, err := k.GetAVSUSDValue(c, req.AVSAddress)
-	if err != nil {
-		return nil, err
-	}
-	return &operatortypes.DecValueField{
-		Amount: usdValue,
-	}, nil
-}
-
-func (k *Keeper) QueryOperatorSlashInfo(ctx context.Context, req *operatortypes.QueryOperatorSlashInfoRequest) (*operatortypes.QueryOperatorSlashInfoResponse, error) {
-	c := sdk.UnwrapSDKContext(ctx)
-	slashInfo, err := k.AllOperatorSlashInfo(c, req.OperatorAddr, req.AVSAddress)
-	if err != nil {
-		return nil, err
-	}
-	return &operatortypes.QueryOperatorSlashInfoResponse{
-		AllSlashInfo: slashInfo,
-=======
 // QueryOperatorConsAddressForChainID queries the consensus address for the operator on
 // the given chain.
 func (k Keeper) QueryOperatorConsAddressForChainID(
@@ -198,6 +166,38 @@
 	return &operatortypes.QueryAllOperatorConsAddrsByChainIDResponse{
 		OperatorConsAddrs: res,
 		Pagination:        pageRes,
->>>>>>> 34cf62f5
+	}, nil
+}
+
+func (k *Keeper) QueryOperatorUSDValue(ctx context.Context, req *operatortypes.QueryOperatorUSDValueRequest) (*operatortypes.DecValueField, error) {
+	c := sdk.UnwrapSDKContext(ctx)
+	usdValue, err := k.GetOperatorUSDValue(c, req.OperatorAddr, req.AVSAddress)
+	if err != nil {
+		return nil, err
+	}
+	return &operatortypes.DecValueField{
+		Amount: usdValue,
+	}, nil
+}
+
+func (k *Keeper) QueryAVSUSDValue(ctx context.Context, req *operatortypes.QueryAVSUSDValueRequest) (*operatortypes.DecValueField, error) {
+	c := sdk.UnwrapSDKContext(ctx)
+	usdValue, err := k.GetAVSUSDValue(c, req.AVSAddress)
+	if err != nil {
+		return nil, err
+	}
+	return &operatortypes.DecValueField{
+		Amount: usdValue,
+	}, nil
+}
+
+func (k *Keeper) QueryOperatorSlashInfo(ctx context.Context, req *operatortypes.QueryOperatorSlashInfoRequest) (*operatortypes.QueryOperatorSlashInfoResponse, error) {
+	c := sdk.UnwrapSDKContext(ctx)
+	slashInfo, err := k.AllOperatorSlashInfo(c, req.OperatorAddr, req.AVSAddress)
+	if err != nil {
+		return nil, err
+	}
+	return &operatortypes.QueryOperatorSlashInfoResponse{
+		AllSlashInfo: slashInfo,
 	}, nil
 }