--- conflicted
+++ resolved
@@ -22,21 +22,12 @@
 func DefaultGenesisState() *restakingtype.GenesisState {
 	// todo: set eth as client chain and usdt as asset in the genesis state
 	ethClientChain := &restakingtype.ClientChainInfo{
-<<<<<<< HEAD
-		ChainName:              "ethereum",
-		ChainMetaInfo:          "ethereum blockchain",
-		OriginChainId:          1,
-		FinalityNeedBlockDelay: 10,
-		LayerZeroChainID:       101,
-		AddressLength:          20,
-=======
 		Name:               "ethereum",
 		MetaInfo:           "ethereum blockchain",
 		ChainId:            1,
 		FinalizationBlocks: 10,
 		LayerZeroChainID:   101,
 		AddressLength:      20,
->>>>>>> 6e812e91
 	}
 	usdtClientChainAsset := &restakingtype.AssetInfo{
 		Name:             "Tether USD",
@@ -44,11 +35,7 @@
 		Address:          "0xdAC17F958D2ee523a2206206994597C13D831ec7",
 		Decimals:         6,
 		LayerZeroChainID: ethClientChain.LayerZeroChainID,
-<<<<<<< HEAD
-		AssetMetaInfo:    "Tether USD token",
-=======
 		MetaInfo:         "Tether USD token",
->>>>>>> 6e812e91
 	}
 	totalSupply, _ := sdk.NewIntFromString("40022689732746729")
 	usdtClientChainAsset.TotalSupply = totalSupply
