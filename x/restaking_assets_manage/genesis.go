--- conflicted
+++ resolved
@@ -22,34 +22,20 @@
 func DefaultGenesisState() *restakingtype.GenesisState {
 	// todo: set eth as client chain and usdt as asset in the genesis state
 	ethClientChain := &restakingtype.ClientChainInfo{
-<<<<<<< HEAD
-		ChainName:              "ethereum",
-		ChainMetaInfo:          "ethereum blockchain",
-		OriginChainID:          1,
-		FinalityNeedBlockDelay: 10,
-		LayerZeroChainID:       101,
-		AddressLength:          20,
-=======
 		Name:               "ethereum",
 		MetaInfo:           "ethereum blockchain",
 		ChainId:            1,
 		FinalizationBlocks: 10,
-		LayerZeroChainId:   101,
+		LayerZeroChainID:   101,
 		AddressLength:      20,
->>>>>>> c5368d98
 	}
 	usdtClientChainAsset := &restakingtype.AssetInfo{
 		Name:             "Tether USD",
 		Symbol:           "USDT",
 		Address:          "0xdAC17F958D2ee523a2206206994597C13D831ec7",
 		Decimals:         6,
-<<<<<<< HEAD
 		LayerZeroChainID: ethClientChain.LayerZeroChainID,
-		AssetMetaInfo:    "Tether USD token",
-=======
-		LayerZeroChainId: ethClientChain.LayerZeroChainId,
 		MetaInfo:         "Tether USD token",
->>>>>>> c5368d98
 	}
 	totalSupply, _ := sdk.NewIntFromString("40022689732746729")
 	usdtClientChainAsset.TotalSupply = totalSupply
