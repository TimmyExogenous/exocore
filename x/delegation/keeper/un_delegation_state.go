package keeper

import (
	"fmt"
	"math"
	"strings"

	errorsmod "cosmossdk.io/errors"

	"github.com/ExocoreNetwork/exocore/x/delegation/types"
	"github.com/cosmos/cosmos-sdk/store/prefix"
	sdk "github.com/cosmos/cosmos-sdk/types"
	"github.com/ethereum/go-ethereum/common/hexutil"
)

type GetUndelegationRecordType uint8

const (
	PendingRecords GetUndelegationRecordType = iota
	CompletedRecords
	AllRecords
)

// SetUndelegationRecords This function saves the undelegation records to be handled when the handle time expires.
// When we save the undelegation records, we save them in three kv stores which are `KeyPrefixUndelegationInfo` `KeyPrefixStakerUndelegationInfo` and `KeyPrefixWaitCompleteUndelegations`
func (k *Keeper) SetUndelegationRecords(ctx sdk.Context, records []*types.UndelegationRecord) error {
	singleRecordStore := prefix.NewStore(ctx.KVStore(k.storeKey), types.KeyPrefixUndelegationInfo)
	stakerUndelegationStore := prefix.NewStore(ctx.KVStore(k.storeKey), types.KeyPrefixStakerUndelegationInfo)
	waitCompleteStore := prefix.NewStore(ctx.KVStore(k.storeKey), types.KeyPrefixWaitCompleteUndelegations)
	// key := common.HexToAddress(incentive.Contract)
	for _, record := range records {
		bz := k.cdc.MustMarshal(record)
		// todo: check if the following state can only be set once?

		singleRecKey := types.GetUndelegationRecordKey(record.LzTxNonce, record.TxHash, record.OperatorAddr)
		singleRecordStore.Set(singleRecKey, bz)

		stakerKey := types.GetStakerUndelegationRecordKey(record.StakerID, record.AssetID, record.LzTxNonce)
		stakerUndelegationStore.Set(stakerKey, singleRecKey)

		waitCompleteKey := types.GetWaitCompleteRecordKey(record.CompleteBlockNumber, record.LzTxNonce)
		waitCompleteStore.Set(waitCompleteKey, singleRecKey)
	}
	return nil
}

func (k *Keeper) SetSingleUndelegationRecord(ctx sdk.Context, record *types.UndelegationRecord) (recordKey []byte, err error) {
	store := prefix.NewStore(ctx.KVStore(k.storeKey), types.KeyPrefixUndelegationInfo)
	bz := k.cdc.MustMarshal(record)
	key := types.GetUndelegationRecordKey(record.LzTxNonce, record.TxHash, record.OperatorAddr)
	store.Set(key, bz)
	return key, nil
}

// StoreWaitCompleteRecord add it to handle the delay of completing undelegation caused by onHoldCount
func (k Keeper) StoreWaitCompleteRecord(ctx sdk.Context, singleRecKey []byte, record *types.UndelegationRecord) error {
	store := prefix.NewStore(ctx.KVStore(k.storeKey), types.KeyPrefixWaitCompleteUndelegations)
	waitCompleteKey := types.GetWaitCompleteRecordKey(record.CompleteBlockNumber, record.LzTxNonce)
	store.Set(waitCompleteKey, singleRecKey)
	return nil
}

func (k *Keeper) GetUndelegationRecords(ctx sdk.Context, singleRecordKeys []string, getType GetUndelegationRecordType) (record []*types.UndelegationRecord, err error) {
	store := prefix.NewStore(ctx.KVStore(k.storeKey), types.KeyPrefixUndelegationInfo)
	ret := make([]*types.UndelegationRecord, 0)
	for _, singleRecordKey := range singleRecordKeys {
		keyBytes := []byte(singleRecordKey)
		isExit := store.Has(keyBytes)
		UndelegationRecord := types.UndelegationRecord{}
		if isExit {
			value := store.Get(keyBytes)
			k.cdc.MustUnmarshal(value, &UndelegationRecord)
		} else {
			return nil, errorsmod.Wrap(types.ErrNoKeyInTheStore, fmt.Sprintf("GetSingleDelegationRecord: key is %s", singleRecordKey))
		}

		switch getType {
		case PendingRecords:
			if UndelegationRecord.IsPending {
				ret = append(ret, &UndelegationRecord)
			}
		case CompletedRecords:
			if !UndelegationRecord.IsPending {
				ret = append(ret, &UndelegationRecord)
			}
		case AllRecords:
			ret = append(ret, &UndelegationRecord)
		default:
			return nil, errorsmod.Wrap(types.ErrStakerGetRecordType, fmt.Sprintf("the getType is:%v", getType))
		}
	}
	return ret, nil
}

<<<<<<< HEAD
func (k *Keeper) SetStakerUndelegationInfo(ctx sdk.Context, stakerID, assetID string, recordKey []byte, lzNonce uint64) error {
=======
func (k Keeper) SetStakerUndelegationInfo(ctx sdk.Context, stakerID, assetID string, recordKey []byte, lzNonce uint64) error {
>>>>>>> 6e812e91
	store := prefix.NewStore(ctx.KVStore(k.storeKey), types.KeyPrefixStakerUndelegationInfo)
	key := types.GetStakerUndelegationRecordKey(stakerID, assetID, lzNonce)
	store.Set(key, recordKey)
	return nil
}

<<<<<<< HEAD
func (k *Keeper) GetStakerUndelegationRecKeys(ctx sdk.Context, stakerID, assetID string) (recordKeyList []string, err error) {
=======
func (k Keeper) GetStakerUndelegationRecKeys(ctx sdk.Context, stakerID, assetID string) (recordKeyList []string, err error) {
>>>>>>> 6e812e91
	store := prefix.NewStore(ctx.KVStore(k.storeKey), types.KeyPrefixStakerUndelegationInfo)
	iterator := sdk.KVStorePrefixIterator(store, []byte(strings.Join([]string{stakerID, assetID}, "/")))
	defer iterator.Close()

	ret := make([]string, 0)
	for ; iterator.Valid(); iterator.Next() {
		ret = append(ret, string(iterator.Value()))
	}
	return ret, nil
}

<<<<<<< HEAD
func (k *Keeper) GetStakerUndelegationRecords(ctx sdk.Context, stakerID, assetID string, getType GetUndelegationRecordType) (records []*types.UndelegationRecord, err error) {
=======
func (k Keeper) GetStakerUndelegationRecords(ctx sdk.Context, stakerID, assetID string, getType GetUndelegationRecordType) (records []*types.UndelegationRecord, err error) {
>>>>>>> 6e812e91
	recordKeys, err := k.GetStakerUndelegationRecKeys(ctx, stakerID, assetID)
	if err != nil {
		return nil, err
	}

	return k.GetUndelegationRecords(ctx, recordKeys, getType)
}

func (k *Keeper) SetWaitCompleteUndelegationInfo(ctx sdk.Context, height, lzNonce uint64, recordKey string) error {
	store := prefix.NewStore(ctx.KVStore(k.storeKey), types.KeyPrefixWaitCompleteUndelegations)
	key := types.GetWaitCompleteRecordKey(height, lzNonce)
	store.Set(key, []byte(recordKey))
	return nil
}

func (k *Keeper) GetWaitCompleteUndelegationRecKeys(ctx sdk.Context, height uint64) (recordKeyList []string, err error) {
	store := prefix.NewStore(ctx.KVStore(k.storeKey), types.KeyPrefixWaitCompleteUndelegations)
	iterator := sdk.KVStorePrefixIterator(store, []byte(hexutil.EncodeUint64(height)))
	defer iterator.Close()

	ret := make([]string, 0)
	for ; iterator.Valid(); iterator.Next() {
		ret = append(ret, string(iterator.Value()))
	}
	return ret, nil
}

func (k *Keeper) GetWaitCompleteUndelegationRecords(ctx sdk.Context, height uint64) (records []*types.UndelegationRecord, err error) {
	recordKeys, err := k.GetWaitCompleteUndelegationRecKeys(ctx, height)
	if err != nil {
		return nil, err
	}
	if len(recordKeys) == 0 {
		return nil, nil
	}
	// The states of records stored by WaitCompleteUndelegations kvStore should always be IsPending,so using AllRecords as getType here is ok.
	return k.GetUndelegationRecords(ctx, recordKeys, AllRecords)
}

func (k *Keeper) IncrementUndelegationHoldCount(ctx sdk.Context, recordKey []byte) {
	prev := k.GetUndelegationHoldCount(ctx, recordKey)
	if prev == math.MaxUint64 {
		panic("cannot increment undelegation hold count above max uint64")
	}
	now := prev + 1
	store := ctx.KVStore(k.storeKey)
	store.Set(types.GetUndelegationOnHoldKey(recordKey), sdk.Uint64ToBigEndian(now))
}

func (k *Keeper) GetUndelegationHoldCount(ctx sdk.Context, recordKey []byte) uint64 {
	store := ctx.KVStore(k.storeKey)
	bz := store.Get(types.GetUndelegationOnHoldKey(recordKey))
	return sdk.BigEndianToUint64(bz)
}

func (k *Keeper) DecrementUndelegationHoldCount(ctx sdk.Context, recordKey []byte) {
	prev := k.GetUndelegationHoldCount(ctx, recordKey)
	if prev == 0 {
		panic("cannot decrement undelegation hold count below zero")
	}
	now := prev - 1
	store := ctx.KVStore(k.storeKey)
	store.Set(types.GetUndelegationOnHoldKey(recordKey), sdk.Uint64ToBigEndian(now))
}<|MERGE_RESOLUTION|>--- conflicted
+++ resolved
@@ -92,22 +92,14 @@
 	return ret, nil
 }
 
-<<<<<<< HEAD
 func (k *Keeper) SetStakerUndelegationInfo(ctx sdk.Context, stakerID, assetID string, recordKey []byte, lzNonce uint64) error {
-=======
-func (k Keeper) SetStakerUndelegationInfo(ctx sdk.Context, stakerID, assetID string, recordKey []byte, lzNonce uint64) error {
->>>>>>> 6e812e91
 	store := prefix.NewStore(ctx.KVStore(k.storeKey), types.KeyPrefixStakerUndelegationInfo)
 	key := types.GetStakerUndelegationRecordKey(stakerID, assetID, lzNonce)
 	store.Set(key, recordKey)
 	return nil
 }
 
-<<<<<<< HEAD
 func (k *Keeper) GetStakerUndelegationRecKeys(ctx sdk.Context, stakerID, assetID string) (recordKeyList []string, err error) {
-=======
-func (k Keeper) GetStakerUndelegationRecKeys(ctx sdk.Context, stakerID, assetID string) (recordKeyList []string, err error) {
->>>>>>> 6e812e91
 	store := prefix.NewStore(ctx.KVStore(k.storeKey), types.KeyPrefixStakerUndelegationInfo)
 	iterator := sdk.KVStorePrefixIterator(store, []byte(strings.Join([]string{stakerID, assetID}, "/")))
 	defer iterator.Close()
@@ -119,11 +111,7 @@
 	return ret, nil
 }
 
-<<<<<<< HEAD
 func (k *Keeper) GetStakerUndelegationRecords(ctx sdk.Context, stakerID, assetID string, getType GetUndelegationRecordType) (records []*types.UndelegationRecord, err error) {
-=======
-func (k Keeper) GetStakerUndelegationRecords(ctx sdk.Context, stakerID, assetID string, getType GetUndelegationRecordType) (records []*types.UndelegationRecord, err error) {
->>>>>>> 6e812e91
 	recordKeys, err := k.GetStakerUndelegationRecKeys(ctx, stakerID, assetID)
 	if err != nil {
 		return nil, err
