--- conflicted
+++ resolved
@@ -11,23 +11,11 @@
 	sdk "github.com/cosmos/cosmos-sdk/types"
 )
 
-<<<<<<< HEAD
 type DelegationOpFunc func(keys *delegationtype.SingleDelegationInfoReq, amounts *delegationtype.DelegationAmounts) error
 
 // IterateDelegationsForStakerAndAsset processes all operations
 // that require iterating over delegations for a specified staker and asset.
-func (k *Keeper) IterateDelegationsForStakerAndAsset(ctx sdk.Context, stakerID string, assetID string, opFunc DelegationOpFunc) error {
-=======
-// UpdateStakerDelegationTotalAmount function is used to update the delegation total amount of the specified staker and asset.
-// The input `opAmount` represents the values that you want to add or decrease, using positive or negative values for increasing and decreasing, respectively.
-// The function will calculate and update new state after a successful check.
-// The function will be called when there is delegation or undelegation related to the specified staker and asset.
-func (k Keeper) UpdateStakerDelegationTotalAmount(ctx sdk.Context, stakerID string, assetID string, opAmount sdkmath.Int) error {
-	if opAmount.IsNil() || opAmount.IsZero() {
-		return nil
-	}
-	// use stakerID+'/'+assetID as the key of total delegation amount
->>>>>>> 6a8edbb0
+func (k Keeper) IterateDelegationsForStakerAndAsset(ctx sdk.Context, stakerID string, assetID string, opFunc DelegationOpFunc) error {
 	store := prefix.NewStore(ctx.KVStore(k.storeKey), delegationtype.KeyPrefixRestakerDelegationInfo)
 	iterator := sdk.KVStorePrefixIterator(store, delegationtype.GetDelegationStateIteratorPrefix(stakerID, assetID))
 	defer iterator.Close()
@@ -49,7 +37,7 @@
 
 // StakerDelegatedTotalAmount query the total delegation amount of the specified staker and asset.
 // It needs to be calculated from the share and amount of the asset pool.
-func (k *Keeper) StakerDelegatedTotalAmount(ctx sdk.Context, stakerID string, assetID string) (amount sdkmath.Int, err error) {
+func (k Keeper) StakerDelegatedTotalAmount(ctx sdk.Context, stakerID string, assetID string) (amount sdkmath.Int, err error) {
 	amount = sdkmath.NewInt(0)
 	opFunc := func(keys *delegationtype.SingleDelegationInfoReq, amounts *delegationtype.DelegationAmounts) error {
 		if amounts.UndelegatableShare.IsZero() {
@@ -102,11 +90,7 @@
 
 // UpdateDelegationState is used to update the staker's asset amount that is delegated to a specified operator.
 // Compared to `UpdateStakerDelegationTotalAmount`,they use the same kv store, but in this function the store key needs to add the operator address as a suffix.
-<<<<<<< HEAD
-func (k *Keeper) UpdateDelegationState(ctx sdk.Context, stakerID, assetID, opAddr string, deltaAmounts *delegationtype.DeltaDelegationAmounts) (bool, error) {
-=======
-func (k Keeper) UpdateDelegationState(ctx sdk.Context, stakerID string, assetID string, delegationAmounts map[string]*delegationtype.DelegationAmounts) (err error) {
->>>>>>> 6a8edbb0
+func (k Keeper) UpdateDelegationState(ctx sdk.Context, stakerID, assetID, opAddr string, deltaAmounts *delegationtype.DeltaDelegationAmounts) (bool, error) {
 	store := prefix.NewStore(ctx.KVStore(k.storeKey), delegationtype.KeyPrefixRestakerDelegationInfo)
 	// todo: think about the difference between init and update in future
 	shareIsZero := false
@@ -291,29 +275,4 @@
 		}
 	}
 	return ret, nil
-<<<<<<< HEAD
-=======
-}
-
-func (k Keeper) IterateDelegationState(ctx sdk.Context, f func(restakerID, assetID, operatorAddr string, state *delegationtype.DelegationAmounts) error) error {
-	store := prefix.NewStore(ctx.KVStore(k.storeKey), delegationtype.KeyPrefixRestakerDelegationInfo)
-	iterator := sdk.KVStorePrefixIterator(store, nil)
-	defer iterator.Close()
-
-	for ; iterator.Valid(); iterator.Next() {
-		var amounts delegationtype.DelegationAmounts
-		k.cdc.MustUnmarshal(iterator.Value(), &amounts)
-		keys, err := assetstype.ParseJoinedKey(iterator.Key())
-		if err != nil {
-			return err
-		}
-		if len(keys) == 3 {
-			err = f(keys[0], keys[1], keys[2], &amounts)
-			if err != nil {
-				return err
-			}
-		}
-	}
-	return nil
->>>>>>> 6a8edbb0
 }