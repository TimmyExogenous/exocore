package types

import (
	"cosmossdk.io/math"
	tmprotocrypto "github.com/cometbft/cometbft/proto/tendermint/crypto"
	sdk "github.com/cosmos/cosmos-sdk/types"
	stakingtypes "github.com/cosmos/cosmos-sdk/x/staking/types"
	epochsTypes "github.com/evmos/evmos/v14/x/epochs/types"
)

// EpochsKeeper represents the expected keeper interface for the epochs module.
type EpochsKeeper interface {
	GetEpochInfo(sdk.Context, string) (epochsTypes.EpochInfo, bool)
}

// DogfoodHooks represents the event hooks for dogfood module. Ideally, these should
// match those of the staking module but for now it is only a subset of them. The side effects
// of calling the other hooks are not relevant to running the chain, so they can be skipped.
type DogfoodHooks interface {
	AfterValidatorBonded(
		sdk.Context, sdk.ConsAddress, sdk.ValAddress,
	) error
}

// OperatorKeeper represents the expected keeper interface for the operator module.
type OperatorKeeper interface {
	GetOperatorConsKeyForChainID(
		sdk.Context, sdk.AccAddress, string,
	) (bool, *tmprotocrypto.PublicKey, error)
	IsOperatorOptingOutFromChainID(
		sdk.Context, sdk.AccAddress, string,
	) bool
	CompleteOperatorOptOutFromChainID(sdk.Context, sdk.AccAddress, string)
	DeleteOperatorAddressForChainIDAndConsAddr(sdk.Context, string, sdk.ConsAddress)
	GetOperatorAddressForChainIDAndConsAddr(
		sdk.Context, string, sdk.ConsAddress,
	) (bool, sdk.AccAddress)
	IsOperatorJailedForChainID(sdk.Context, sdk.ConsAddress, string) bool
	Jail(sdk.Context, sdk.ConsAddress, string)
	Unjail(sdk.Context, sdk.ConsAddress, string)
	// GetActiveOperatorsForChainID should return a list of operators and their public keys.
	// These operators should not be in the process of opting out, and should not be jailed
	// whether permanently or temporarily.
	GetActiveOperatorsForChainID(
		sdk.Context, string,
<<<<<<< HEAD
	) ([]sdk.AccAddress, []*tmprotocrypto.PublicKey)
=======
	) ([]sdk.AccAddress, []tmprotocrypto.PublicKey)
	GetAvgDelegatedValue(
		sdk.Context, []sdk.AccAddress, string, string,
	) ([]int64, error)
	SlashWithInfractionReason(
		sdk.Context, sdk.AccAddress, int64,
		int64, sdk.Dec, stakingtypes.Infraction,
	) math.Int
>>>>>>> 84b76c1d
}

// DelegationKeeper represents the expected keeper interface for the delegation module.
type DelegationKeeper interface {
	IncrementUndelegationHoldCount(sdk.Context, []byte) error
	DecrementUndelegationHoldCount(sdk.Context, []byte) error
}

// EpochsHooks represents the event hooks for the epochs module.
type EpochsHooks interface {
	AfterEpochEnd(sdk.Context, string, int64)
	BeforeEpochStart(sdk.Context, string, int64)
}

// AssetsKeeper represents the expected keeper interface for the assets module.
type AssetsKeeper interface {
	IsStakingAsset(sdk.Context, string) bool
}

// SlashingKeeper represents the expected keeper interface for the (exo-)slashing module.
type SlashingKeeper interface{}<|MERGE_RESOLUTION|>--- conflicted
+++ resolved
@@ -43,10 +43,7 @@
 	// whether permanently or temporarily.
 	GetActiveOperatorsForChainID(
 		sdk.Context, string,
-<<<<<<< HEAD
 	) ([]sdk.AccAddress, []*tmprotocrypto.PublicKey)
-=======
-	) ([]sdk.AccAddress, []tmprotocrypto.PublicKey)
 	GetAvgDelegatedValue(
 		sdk.Context, []sdk.AccAddress, string, string,
 	) ([]int64, error)
@@ -54,19 +51,12 @@
 		sdk.Context, sdk.AccAddress, int64,
 		int64, sdk.Dec, stakingtypes.Infraction,
 	) math.Int
->>>>>>> 84b76c1d
 }
 
 // DelegationKeeper represents the expected keeper interface for the delegation module.
 type DelegationKeeper interface {
 	IncrementUndelegationHoldCount(sdk.Context, []byte) error
 	DecrementUndelegationHoldCount(sdk.Context, []byte) error
-}
-
-// EpochsHooks represents the event hooks for the epochs module.
-type EpochsHooks interface {
-	AfterEpochEnd(sdk.Context, string, int64)
-	BeforeEpochStart(sdk.Context, string, int64)
 }
 
 // AssetsKeeper represents the expected keeper interface for the assets module.
