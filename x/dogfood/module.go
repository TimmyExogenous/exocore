--- conflicted
+++ resolved
@@ -160,9 +160,5 @@
 
 // EndBlock contains the logic that is automatically triggered at the end of each block
 func (am AppModule) EndBlock(ctx sdk.Context, _ abci.RequestEndBlock) []abci.ValidatorUpdate {
-<<<<<<< HEAD
 	return am.keeper.EndBlock(ctx)
-=======
-	return []abci.ValidatorUpdate{}
->>>>>>> fe987cef
 }