pragma solidity >=0.8.17 .0;

/// @dev The SLASH contract's address.
address constant SLASH_PRECOMPILE_ADDRESS = 0x0000000000000000000000000000000000000807;

/// @dev The SLASH contract's instance.
ISlash constant SLASH_CONTRACT = ISlash(
    SLASH_PRECOMPILE_ADDRESS
);

/// @author Exocore Team
/// @title Slash Precompile Contract
/// @dev The interface through which solidity contracts will interact with Slash
/// @custom:address 0x0000000000000000000000000000000000000807
interface ISlash {
/// TRANSACTIONS
/// @dev Slash the oprator, that will change the state in Slash module
/// Note that this address cannot be a module account.
<<<<<<< HEAD
/// @param clientChainLzID The LzID of client chain
=======
/// @param clientChainLzID The lzId of client chain
>>>>>>> 6e812e91
/// @param assetsAddress The client chain asset Address
/// @param opAmount The Slash amount
/// @param operatorAddress The Slashed OperatorAddress
/// @param middlewareContractAddress The middleware address
/// @param proportion The Slash proportion
/// @param proof The Slash proof

    function submitSlash(
        uint16 clientChainLzID,
        bytes memory assetsAddress,
        bytes memory stakerAddress,
        uint256 opAmount,
        bytes memory operatorAddress,
        bytes memory middlewareContractAddress,
        string memory proportion,
        string memory proof
    ) external returns (bool success);
}<|MERGE_RESOLUTION|>--- conflicted
+++ resolved
@@ -16,11 +16,7 @@
 /// TRANSACTIONS
 /// @dev Slash the oprator, that will change the state in Slash module
 /// Note that this address cannot be a module account.
-<<<<<<< HEAD
-/// @param clientChainLzID The LzID of client chain
-=======
 /// @param clientChainLzID The lzId of client chain
->>>>>>> 6e812e91
 /// @param assetsAddress The client chain asset Address
 /// @param opAmount The Slash amount
 /// @param operatorAddress The Slashed OperatorAddress
