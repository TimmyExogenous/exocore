--- conflicted
+++ resolved
@@ -612,6 +612,11 @@
 	app.TaskKeeper = avsTaskKeeper.NewKeeper(
 		appCodec, keys[avsTaskTypes.StoreKey], app.AVSManagerKeeper,
 	)
+	// x/oracle is not fully integrated (or enabled) but allows for exchange rates to be added.
+	app.OracleKeeper = oracleKeeper.NewKeeper(
+		appCodec, keys[oracleTypes.StoreKey], memKeys[oracleTypes.MemStoreKey],
+		app.GetSubspace(oracleTypes.ModuleName), app.StakingKeeper,
+	)
 
 	// the SDK slashing module is used to slash validators in the case of downtime. it tracks
 	// the validator signature rate and informs the staking keeper to perform the requisite
@@ -704,44 +709,7 @@
 		app.GetSubspace(evmtypes.ModuleName),
 	)
 
-<<<<<<< HEAD
 	app.EvmKeeper.WithPrecompiles(
-=======
-	// set exoCore staking keepers
-	app.AssetsKeeper = assetsKeeper.NewKeeper(keys[assetsTypes.StoreKey], appCodec)
-	app.DepositKeeper = depositKeeper.NewKeeper(
-		keys[depositTypes.StoreKey],
-		appCodec,
-		app.AssetsKeeper,
-	)
-	app.OperatorKeeper = operatorKeeper.NewKeeper(
-		keys[operatorTypes.StoreKey],
-		appCodec,
-		app.AssetsKeeper,
-		operatorTypes.MockOracle{},
-		operatorTypes.MockAvs{},
-		delegationTypes.VirtualSlashKeeper{},
-	)
-	// todo: need to replace the virtual keepers with actual keepers after they have been
-	// implemented
-	app.DelegationKeeper = delegationKeeper.NewKeeper(
-		keys[depositTypes.StoreKey],
-		appCodec,
-		app.AssetsKeeper,
-		delegationTypes.VirtualSlashKeeper{},
-		&app.OperatorKeeper,
-	)
-	app.OperatorKeeper.RegisterExpectDelegationInterface(&app.DelegationKeeper)
-
-	app.WithdrawKeeper = *withdrawKeeper.NewKeeper(appCodec, keys[withdrawTypes.StoreKey], app.AssetsKeeper, app.DepositKeeper)
-	app.RewardKeeper = *rewardKeeper.NewKeeper(appCodec, keys[rewardTypes.StoreKey], app.AssetsKeeper)
-	app.ExoSlashKeeper = slashKeeper.NewKeeper(appCodec, keys[exoslashTypes.StoreKey], app.AssetsKeeper)
-	app.AVSManagerKeeper = *avsManagerKeeper.NewKeeper(appCodec, keys[avsManagerTypes.StoreKey], &app.OperatorKeeper, app.AssetsKeeper)
-	app.TaskKeeper = avsTaskKeeper.NewKeeper(appCodec, keys[avsTaskTypes.StoreKey], app.AVSManagerKeeper)
-	app.OracleKeeper = oracleKeeper.NewKeeper(appCodec, keys[oracleTypes.StoreKey], memKeys[oracleTypes.MemStoreKey], app.GetSubspace(oracleTypes.ModuleName), app.StakingKeeper)
-	// We call this after setting the hooks to ensure that the hooks are set on the keeper
-	evmKeeper.WithPrecompiles(
->>>>>>> 9f1b6a8d
 		evmkeeper.AvailablePrecompiles(
 			app.AuthzKeeper,
 			app.TransferKeeper,
@@ -975,6 +943,7 @@
 		operatorTypes.ModuleName,   // after staking keeper
 		delegationTypes.ModuleName, // after operator keeper
 		govtypes.ModuleName,        // after staking keeper to ensure new vote powers
+		oracleTypes.ModuleName,     // after staking keeper to ensure new vote powers
 		evmtypes.ModuleName,        // can be anywhere
 		feegrant.ModuleName,        // can be anywhere
 		// no-op modules
@@ -1000,12 +969,8 @@
 		exoslashTypes.ModuleName,
 		avsManagerTypes.ModuleName,
 		avsTaskTypes.ModuleName,
-<<<<<<< HEAD
 		// op module
 		feemarkettypes.ModuleName, // last in order to retrieve the block gas used
-=======
-		oracleTypes.ModuleName,
->>>>>>> 9f1b6a8d
 	)
 
 	app.mm.SetOrderInitGenesis(
@@ -1036,28 +1001,9 @@
 		ibcexported.ModuleName,
 		ibctransfertypes.ModuleName,
 		icatypes.ModuleName,
+		oracleTypes.ModuleName, // no particular order required
 		// no-op modules
 		paramstypes.ModuleName,
-<<<<<<< HEAD
-=======
-		upgradetypes.ModuleName,
-		// ExoCore modules
-		assetsTypes.ModuleName,
-		depositTypes.ModuleName,
-		operatorTypes.ModuleName,
-		delegationTypes.ModuleName,
-		withdrawTypes.ModuleName,
-		rewardTypes.ModuleName,
-		exoslashTypes.ModuleName,
-		// no particular order required
-		oracleTypes.ModuleName,
-		// Evmos modules
-		erc20types.ModuleName,
-		epochstypes.ModuleName,
-		recoverytypes.ModuleName,
-		// NOTE: crisis module must go at the end to check for invariants on each module
-		crisistypes.ModuleName,
->>>>>>> 9f1b6a8d
 		consensusparamtypes.ModuleName,
 		upgradetypes.ModuleName,  // no-op since we don't call SetInitVersionMap
 		depositTypes.ModuleName,  // state handled by x/assets
@@ -1416,7 +1362,9 @@
 	paramsKeeper.Subspace(ibcexported.ModuleName)
 	paramsKeeper.Subspace(icahosttypes.SubModuleName)
 	// ethermint subspaces
-	paramsKeeper.Subspace(evmtypes.ModuleName).WithKeyTable(evmtypes.ParamKeyTable()) //nolint:staticcheck
+	// nolint:staticcheck
+	paramsKeeper.Subspace(evmtypes.ModuleName).WithKeyTable(evmtypes.ParamKeyTable())
+	// nolint:staticcheck
 	paramsKeeper.Subspace(oracleTypes.ModuleName).WithKeyTable(oracleTypes.ParamKeyTable())
 	return paramsKeeper
 }
